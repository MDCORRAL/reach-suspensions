# Analysis/20_suspension_reason_trends_by_level_and_locale.R
# Trend analysis of suspension reasons for all students.

# --- 1) Setup -----------------------------------------------------------------
suppressPackageStartupMessages({
  library(here)
  library(arrow)
  library(dplyr)
  library(tidyr)
  library(ggplot2)
  library(ggrepel)
  library(scales)
  library(readr)
  library(purrr)
})

try(here::i_am("Analysis/20_suspension_reason_trends_by_level_and_locale.R"), silent = TRUE)

# canonical reason labels + palettes + locale levels
source(here::here("R", "utils_keys_filters.R"))

# palette for traditional vs. non-traditional comparisons
pal_setting <- c(
  "Traditional" = "#1f78b4",
  "Non-traditional" = "#e31a1c"
)

# palette for enrollment quartiles
pal_quartile <- c(
  "Q1" = "#1b9e77",
  "Q2" = "#d95f02",
  "Q3" = "#7570b3",
  "Q4" = "#e7298a"
)

# output directory
out_dir <- here::here("outputs")
dir.create(out_dir, showWarnings = FALSE, recursive = TRUE)

# --- 2) Load Data -------------------------------------------------------------
# long-format v6 with suspension reasons and school attributes
v6 <- arrow::read_parquet(
  here::here("data-stage", "susp_v6_long.parquet")
) %>%
  filter(
    category_type == "Race/Ethnicity",
  )

# bring in school setting (traditional vs. non-traditional) and race quartiles
features <- arrow::read_parquet(
  here::here("data-stage", "susp_v6_features.parquet")
) %>%
  select(
    school_code,
    academic_year,
    is_traditional,
    ends_with("_prop_q_label")
  ) %>%
  mutate(
    setting = case_when(
      isTRUE(is_traditional)  ~ "Traditional",
      isFALSE(is_traditional) ~ "Non-traditional",
      TRUE                    ~ NA_character_
    )
  )

quartile_cols <- intersect(
  c("black_prop_q_label", "hispanic_prop_q_label", "white_prop_q_label"),
  union(names(v6), names(features))
)

v6 <- v6 %>%
  left_join(features, by = c("school_code", "academic_year"), suffix = c("", "_feat")) %>%
  mutate(
    across(any_of(c(quartile_cols, paste0(quartile_cols, "_feat"))), ~ as.character(.x))
  )

for (col in quartile_cols) {
  feat_col <- paste0(col, "_feat")
  if (col %in% names(v6) && feat_col %in% names(v6)) {
    v6[[col]] <- coalesce(v6[[col]], v6[[feat_col]])
  }
}

<<<<<<< HEAD
v6 <- v6 %>%
  select(-is_traditional, -any_of(paste0(quartile_cols, "_feat")))

valid_settings <- sort(unique(stats::na.omit(v6$setting)))
unexpected_settings <- setdiff(valid_settings, names(pal_setting))
if (length(unexpected_settings) > 0) {
  stop(
    sprintf(
      "Unexpected school setting values: %s",
      paste(unexpected_settings, collapse = ", ")
    )
  )
}

=======
    across(any_of(c(quartile_cols, paste0(quartile_cols, "_feat"))), ~ as.character(.x))
  )

for (col in quartile_cols) {
  feat_col <- paste0(col, "_feat")
  if (col %in% names(v6) && feat_col %in% names(v6)) {
    v6[[col]] <- coalesce(v6[[col]], v6[[feat_col]])
  }
}

v6 <- v6 %>%
  select(-is_traditional, -any_of(paste0(quartile_cols, "_feat")))

valid_settings <- sort(unique(stats::na.omit(v6$setting)))
unexpected_settings <- setdiff(valid_settings, names(pal_setting))
if (length(unexpected_settings) > 0) {
  stop(
    sprintf(
      "Unexpected school setting values: %s",
      paste(unexpected_settings, collapse = ", ")
    )
  )
}

v6 <- v6 %>%
  mutate(setting = factor(as.character(setting), levels = names(pal_setting)))

valid_settings <- sort(unique(stats::na.omit(v6$setting)))
unexpected_settings <- setdiff(valid_settings, names(pal_setting))
if (length(unexpected_settings) > 0) {
  stop(
    sprintf(
      "Unexpected school setting values: %s",
      paste(unexpected_settings, collapse = ", ")
    )
  )
}

>>>>>>> 78c14750
v6 <- v6 %>%
  mutate(setting = factor(as.character(setting), levels = names(pal_setting)))

# academic year order (lexical sort works for "2017-18" style)
year_levels <- v6 %>%
  distinct(academic_year) %>%
  arrange(academic_year) %>%
  pull(academic_year)
v6 <- v6 %>%
  mutate(academic_year = factor(academic_year, levels = year_levels))

v6_all <- v6 %>%

  filter(subgroup == "All Students")

# --- helpers ------------------------------------------------------------------
# compute suspension reason rates for arbitrary grouping columns
summarise_reason_rates <- function(df, group_cols) {
  df %>%
    group_by(across(all_of(group_cols))) %>%
    summarise(
      total_suspensions = sum(total_suspensions, na.rm = TRUE),
      enrollment        = sum(cumulative_enrollment, na.rm = TRUE),
      violent_injury     = sum(suspension_count_violent_incident_injury,    na.rm = TRUE),
      violent_no_injury  = sum(suspension_count_violent_incident_no_injury, na.rm = TRUE),
      weapons_possession = sum(suspension_count_weapons_possession,         na.rm = TRUE),
      illicit_drug       = sum(suspension_count_illicit_drug_related,       na.rm = TRUE),
      defiance_only      = sum(suspension_count_defiance_only,              na.rm = TRUE),
      other_reasons      = sum(suspension_count_other_reasons,              na.rm = TRUE),
      .groups = "drop"
    ) %>%
    mutate(total_rate = if_else(enrollment > 0, total_suspensions / enrollment, NA_real_)) %>%
    pivot_longer(
      cols = violent_injury:other_reasons,
      names_to = "reason",
      values_to = "count"
    ) %>%
    add_reason_label("reason") %>%
    mutate(
      reason_lab = factor(as.character(reason_lab), levels = names(pal_reason)),
      reason_rate = if_else(enrollment > 0, count / enrollment, NA_real_)
    )
}

# save helper
save_table <- function(df, filename) {
  readr::write_csv(df, file.path(out_dir, filename))
}

# plotting helpers -------------------------------------------------------------
placeholder_plot <- function(title_txt) {
  ggplot() +
    annotate("text", x = 0.5, y = 0.5, label = "No data available", fontface = "bold") +
    labs(title = title_txt, x = NULL, y = NULL) +
    theme_void() +
    theme(plot.title = element_text(face = "bold", hjust = 0.5))
}

plot_total_rate <- function(df, title_txt, color_col = NULL, palette = NULL) {
  if (nrow(df) == 0) {
    warning("No data available to plot for the requested grouping; returning placeholder plot.")
    return(placeholder_plot(title_txt))
  }

  if (!is.null(color_col)) {
    if (!color_col %in% names(df)) {
      stop(sprintf("Column '%s' not found in data supplied to plot_total_rate().", color_col))
    }

    df <- df[!is.na(df[[color_col]]), , drop = FALSE]

    if (nrow(df) == 0) {
      warning("All rows were removed after filtering missing grouping values; returning placeholder plot.")
      return(placeholder_plot(title_txt))
    }

    if (!is.null(palette)) {
      color_values <- as.character(df[[color_col]])
      unknown_colors <- setdiff(unique(color_values), names(palette))
      if (length(unknown_colors) > 0) {
        stop(
          sprintf(
            "Values '%s' in column '%s' are not present in the provided palette.",
            paste(unknown_colors, collapse = ", "),
            color_col
          )
        )
      }
      df[[color_col]] <- factor(color_values, levels = names(palette))
    }
  }

  mapping <- aes(x = academic_year, y = total_rate, group = 1)
  if (!is.null(color_col)) {
    mapping <- aes(
      x = academic_year,
      y = total_rate,
      group = !!rlang::sym(color_col),
      color = !!rlang::sym(color_col)
    )
  }

  p <- ggplot(df, mapping) +
    geom_line(linewidth = 1.2) +
    geom_point(size = 2.5) +
    ggrepel::geom_text_repel(
      aes(label = percent(total_rate, accuracy = 0.1)),
      segment.linetype = "dashed",
      size = 3.0,
      na.rm = TRUE
    ) +
    scale_y_continuous(labels = percent_format(accuracy = 1), limits = c(0, NA))

  if (!is.null(color_col)) {
    if (!is.null(palette)) {
<<<<<<< HEAD
      shared_levels <- intersect(levels(df[[color_col]]), names(palette))
      if (length(shared_levels) == 0) {
        warning("No overlapping values between palette and data; returning placeholder plot.")
        return(placeholder_plot(title_txt))
      }
=======
>>>>>>> 78c14750
      p <- p + scale_color_manual(
        values = palette,
        breaks = names(palette),
        limits = names(palette),
        drop = FALSE
      )
    } else {
      p <- p + scale_color_discrete()
    }
  }

  p +
    labs(title = title_txt, x = "Academic Year", y = "Suspension Rate", color = NULL) +
    theme_minimal(base_size = 14) +
    theme(
      axis.text.x = element_text(angle = 45, hjust = 1),
      plot.title = element_text(face = "bold")
    )
}

plot_reason_area <- function(df, facet_col = NULL, title_txt) {
<<<<<<< HEAD
=======

>>>>>>> 78c14750
  if (!"reason_lab" %in% names(df)) {
    stop("`reason_lab` column is required to plot suspension reasons.")
  }

  df <- df %>%
    mutate(reason_lab = factor(as.character(reason_lab), levels = names(pal_reason))) %>%
    filter(!is.na(reason_lab))

<<<<<<< HEAD
  if (!is.null(facet_col)) {
    if (!facet_col %in% names(df)) {
      stop(sprintf("Column '%s' not found in data supplied to plot_reason_area().", facet_col))
    }
    df <- df[!is.na(df[[facet_col]]), , drop = FALSE]
  }

  if (nrow(df) == 0) {
    warning("No data available to plot for the requested grouping; returning placeholder plot.")
    return(placeholder_plot(title_txt))
  }

  df$reason_lab <- droplevels(df$reason_lab)
=======
  if (nrow(df) == 0) {
    warning("No data available to plot for the requested grouping; returning placeholder plot.")
    return(
      ggplot() +
        annotate("text", x = 0.5, y = 0.5, label = "No data available", fontface = "bold") +
        labs(title = title_txt, x = NULL, y = NULL) +
        theme_void() +
        theme(plot.title = element_text(face = "bold", hjust = 0.5))
    )

  }
>>>>>>> 78c14750

  if (is.null(facet_col)) {
    labels <- df %>%
      group_by(academic_year) %>%
      summarise(total_rate = first(total_rate), .groups = "drop")
    ggplot(df, aes(x = academic_year, y = reason_rate, fill = reason_lab)) +
      geom_area(position = "stack") +
<<<<<<< HEAD
      geom_text(
        data = labels,
        aes(x = academic_year, y = total_rate, label = percent(total_rate, accuracy = 0.1)),
        vjust = -0.5,
        fontface = "bold",
        inherit.aes = FALSE
      ) +
      scale_fill_manual(
        values = pal_reason,
        breaks = names(pal_reason),
        limits = names(pal_reason),
        name = "Reason for Suspension",
        drop = FALSE
      ) +
=======
      geom_text(data = labels,
                aes(x = academic_year, y = total_rate, label = percent(total_rate, accuracy = 0.1)),
                vjust = -0.5, fontface = "bold", inherit.aes = FALSE) +
      scale_fill_manual(values = pal_reason,
                        breaks = names(pal_reason),
                        limits = names(pal_reason),
                        name = "Reason for Suspension",
                        drop = FALSE) +
>>>>>>> 78c14750
      scale_y_continuous(labels = percent_format(accuracy = 1), limits = c(0, NA)) +
      labs(title = title_txt, x = "Academic Year", y = "Suspension Rate") +
      theme_minimal(base_size = 14) +
      theme(
        axis.text.x = element_text(angle = 45, hjust = 1),
        plot.title = element_text(face = "bold"),
        legend.position = "bottom"
      )
  } else {
    labels <- df %>%
      group_by(across(all_of(c("academic_year", facet_col)))) %>%
      summarise(total_rate = first(total_rate), .groups = "drop")
    ggplot(df, aes(x = academic_year, y = reason_rate, fill = reason_lab)) +
      geom_area(position = "stack") +
      geom_text(
        data = labels,
        aes(x = academic_year, y = total_rate, label = percent(total_rate, accuracy = 0.1)),
        vjust = -0.5,
        fontface = "bold",
        inherit.aes = FALSE
      ) +
      facet_wrap(as.formula(paste0("~", facet_col)), ncol = 2) +
<<<<<<< HEAD
      scale_fill_manual(
        values = pal_reason,
        breaks = names(pal_reason),
        limits = names(pal_reason),
        name = "Reason for Suspension",
        drop = FALSE
      ) +
=======
      scale_fill_manual(values = pal_reason,
                        breaks = names(pal_reason),
                        limits = names(pal_reason),
                        name = "Reason for Suspension",
                        drop = FALSE) +
>>>>>>> 78c14750
      scale_y_continuous(labels = percent_format(accuracy = 1), limits = c(0, NA)) +
      labs(title = title_txt, x = "Academic Year", y = "Suspension Rate") +
      theme_minimal(base_size = 14) +
      theme(
        axis.text.x = element_text(angle = 45, hjust = 1),
        plot.title = element_text(face = "bold"),
        legend.position = "bottom"
      )
  }
}

# --- 3) Overall trends -------------------------------------------------------
# Calculate overall statewide reason rates
overall_rates <- summarise_reason_rates(v6_all, "academic_year") %>%
  mutate(reason_lab = factor(reason_lab, levels = names(pal_reason)))
save_table(overall_rates, "20_overall_reason_rates.csv")

p_overall_total <- plot_total_rate(distinct(overall_rates, academic_year, total_rate),
                                   "All Students Suspension Rate")

ggsave(file.path(out_dir, "20_overall_total_rate.png"), p_overall_total,
       width = 10, height = 6, dpi = 300)

p_overall_reason <- plot_reason_area(overall_rates, NULL,
                                     "Composition of Suspensions by Reason — All Students")

ggsave(file.path(out_dir, "20_overall_reason_rates.png"), p_overall_reason,
       width = 10, height = 6, dpi = 300)

# --- 3a) By school setting ---------------------------------------------------

setting_rates <- summarise_reason_rates(
  v6_all %>% filter(!is.na(setting)),
  c("academic_year", "setting")
) %>%
  mutate(reason_lab = factor(reason_lab, levels = names(pal_reason)))
save_table(setting_rates, "20_setting_reason_rates.csv")
save_table(
  distinct(setting_rates, academic_year, setting, total_rate),
  "20_setting_total_rates.csv"
)

p_setting_total <- plot_total_rate(
  distinct(setting_rates, academic_year, setting, total_rate),
  "Suspension Rate by School Setting",
  color_col = "setting",
  palette = pal_setting
)

ggsave(file.path(out_dir, "20_setting_total_rate.png"), p_setting_total,
       width = 10, height = 6, dpi = 300)

p_setting_reason <- plot_reason_area(
  setting_rates,
  "setting",
  "Suspension Reasons by School Setting"
)

ggsave(file.path(out_dir, "20_setting_reason_rates.png"), p_setting_reason,
       width = 12, height = 8, dpi = 300)

# --- 4) By grade level -------------------------------------------------------
grade_levels <- LEVEL_LABELS[!LEVEL_LABELS %in% c("Other", "Alternative")]
by_grade <- v6_all %>%
  filter(school_level %in% grade_levels) %>%
  mutate(school_level = factor(school_level, levels = grade_levels))

grade_rates <- summarise_reason_rates(by_grade, c("academic_year", "school_level")) %>%
  mutate(reason_lab = factor(reason_lab, levels = names(pal_reason)))
save_table(grade_rates, "20_grade_reason_rates.csv")

p_grade_total <- plot_total_rate(distinct(grade_rates, academic_year, school_level, total_rate),
                                 "Suspension Rate by Grade Level",
                                 color_col = "school_level",
                                 palette = pal_level[grade_levels])

ggsave(file.path(out_dir, "20_grade_total_rate.png"), p_grade_total,
       width = 10, height = 6, dpi = 300)

p_grade_reason <- plot_reason_area(grade_rates, "school_level",
                                   "Suspension Reasons by Grade Level")

ggsave(file.path(out_dir, "20_grade_reason_rates.png"), p_grade_reason,
       width = 12, height = 8, dpi = 300)

grade_setting_rates <- summarise_reason_rates(
  by_grade %>% filter(!is.na(setting)),
  c("academic_year", "school_level", "setting")
) %>%

  mutate(reason_lab = factor(reason_lab, levels = names(pal_reason)))
save_table(grade_setting_rates, "20_grade_setting_reason_rates.csv")
save_table(
  distinct(grade_setting_rates, academic_year, school_level, setting, total_rate),
  "20_grade_setting_total_rates.csv"
)

grade_setting_groups <- split(grade_setting_rates, grade_setting_rates$setting)
purrr::walk(names(grade_setting_groups), function(setting_name) {
  df <- grade_setting_groups[[setting_name]]
  if (nrow(df) == 0) return(NULL)
  title_suffix <- sprintf("— %s Schools", setting_name)
  total_plot <- plot_total_rate(
    distinct(df, academic_year, school_level, total_rate),
    paste("Suspension Rate by Grade Level", title_suffix),
    color_col = "school_level",
    palette = pal_level[grade_levels]
  )
  ggsave(
    file.path(out_dir, sprintf("20_grade_total_rate_%s.png", tolower(gsub("[^[:alnum:]]+", "_", setting_name)))),
    total_plot,
    width = 10,
    height = 6,
    dpi = 300
  )

  reason_plot <- plot_reason_area(
    df,
    "school_level",
    paste("Suspension Reasons by Grade Level", title_suffix)
  )
  ggsave(
    file.path(out_dir, sprintf("20_grade_reason_rates_%s.png", tolower(gsub("[^[:alnum:]]+", "_", setting_name)))),
    reason_plot,
    width = 12,
    height = 8,
    dpi = 300
  )
})

# --- 5) By locale ------------------------------------------------------------
loc_levels <- locale_levels[locale_levels != "Unknown"]
by_locale <- v6_all %>%
  filter(locale_simple %in% loc_levels) %>%
  mutate(locale_simple = factor(locale_simple, levels = loc_levels))

locale_rates <- summarise_reason_rates(by_locale, c("academic_year", "locale_simple")) %>%
  mutate(reason_lab = factor(reason_lab, levels = names(pal_reason)))
save_table(locale_rates, "20_locale_reason_rates.csv")

p_locale_total <- plot_total_rate(distinct(locale_rates, academic_year, locale_simple, total_rate),
                                  "Suspension Rate by Locale",
                                  color_col = "locale_simple",
                                  palette = pal_locale[loc_levels])

ggsave(file.path(out_dir, "20_locale_total_rate.png"), p_locale_total,
       width = 10, height = 6, dpi = 300)

p_locale_reason <- plot_reason_area(locale_rates, "locale_simple",
                                    "Suspension Reasons by Locale")

ggsave(file.path(out_dir, "20_locale_reason_rates.png"), p_locale_reason,
       width = 12, height = 8, dpi = 300)

locale_setting_rates <- summarise_reason_rates(
  by_locale %>% filter(!is.na(setting)),
  c("academic_year", "locale_simple", "setting")
) %>%
  mutate(reason_lab = factor(reason_lab, levels = names(pal_reason)))
save_table(locale_setting_rates, "20_locale_setting_reason_rates.csv")
save_table(
  distinct(locale_setting_rates, academic_year, locale_simple, setting, total_rate),
  "20_locale_setting_total_rates.csv"
)

locale_setting_groups <- split(locale_setting_rates, locale_setting_rates$setting)
purrr::walk(names(locale_setting_groups), function(setting_name) {
  df <- locale_setting_groups[[setting_name]]
  if (nrow(df) == 0) return(NULL)
  title_suffix <- sprintf("— %s Schools", setting_name)
  total_plot <- plot_total_rate(
    distinct(df, academic_year, locale_simple, total_rate),
    paste("Suspension Rate by Locale", title_suffix),
    color_col = "locale_simple",
    palette = pal_locale[loc_levels]
  )
  ggsave(
    file.path(out_dir, sprintf("20_locale_total_rate_%s.png", tolower(gsub("[^[:alnum:]]+", "_", setting_name)))),
    total_plot,
    width = 10,
    height = 6,
    dpi = 300
  )

  reason_plot <- plot_reason_area(
    df,
    "locale_simple",
    paste("Suspension Reasons by Locale", title_suffix)
  )
  ggsave(
    file.path(out_dir, sprintf("20_locale_reason_rates_%s.png", tolower(gsub("[^[:alnum:]]+", "_", setting_name)))),
    reason_plot,
    width = 12,
    height = 8,
    dpi = 300
  )
})

# --- 6) Reason trends by race quartile ---------------------------------------
quartile_levels <- names(pal_quartile)

race_quartile_data <- v6 %>%
  filter(subgroup %in% c("Black/African American", "Hispanic/Latino", "White")) %>%
  mutate(
    enrollment_quartile = case_when(
      subgroup == "Black/African American" ~ black_prop_q_label,
      subgroup == "Hispanic/Latino"        ~ hispanic_prop_q_label,
      subgroup == "White"                  ~ white_prop_q_label,
      TRUE                                  ~ NA_character_
    ),
    enrollment_quartile = factor(as.character(enrollment_quartile), levels = quartile_levels),
    setting = factor(setting, levels = names(pal_setting))
  ) %>%
  filter(!is.na(enrollment_quartile), !is.na(setting))

quartile_rates <- summarise_reason_rates(
  race_quartile_data,
  c("academic_year", "subgroup", "setting", "enrollment_quartile")
) %>%
  mutate(reason_lab = factor(reason_lab, levels = names(pal_reason)))

save_table(quartile_rates, "20_race_quartile_reason_rates.csv")

quartile_total_rates <- quartile_rates %>%
  distinct(academic_year, subgroup, setting, enrollment_quartile, total_rate)
save_table(quartile_total_rates, "20_race_quartile_total_rates.csv")

p_quartile_total <- if (nrow(quartile_total_rates) == 0) {
  warning("No race quartile totals available; saving placeholder plot instead.")
  placeholder_plot("Suspension Rates by Enrollment Quartile and Race/Ethnicity")
} else {
  quartile_total_rates <- quartile_total_rates %>%
    mutate(
      enrollment_quartile = factor(as.character(enrollment_quartile), levels = names(pal_quartile)),
      setting = factor(setting, levels = names(pal_setting))
    ) %>%
    filter(!is.na(enrollment_quartile), !is.na(setting))

  if (nrow(quartile_total_rates) == 0) {
    warning("Race quartile totals only contained missing groups; saving placeholder plot instead.")
    placeholder_plot("Suspension Rates by Enrollment Quartile and Race/Ethnicity")
  } else {
    ggplot(
      quartile_total_rates,
      aes(
        x = academic_year,
        y = total_rate,
        color = enrollment_quartile,
        group = enrollment_quartile
      )
    ) +
      geom_line(linewidth = 1.1) +
      geom_point(size = 2.5) +
      scale_color_manual(values = pal_quartile, drop = FALSE) +
      scale_y_continuous(labels = percent_format(accuracy = 1), limits = c(0, NA)) +
      facet_grid(setting ~ subgroup) +
      labs(
        title = "Suspension Rates by Enrollment Quartile and Race/Ethnicity",
        x = "Academic Year",
        y = "Suspension Rate",
        color = "Enrollment Quartile"
      ) +
      theme_minimal(base_size = 14) +
      theme(
        axis.text.x = element_text(angle = 45, hjust = 1),
        plot.title = element_text(face = "bold")
      )
  }
}

ggsave(
  file.path(out_dir, "20_race_quartile_total_rates.png"),
  p_quartile_total,
  width = 14,
  height = 8,
  dpi = 300
)

quartile_plot_groups <- quartile_rates %>% distinct(setting, subgroup)
purrr::pwalk(quartile_plot_groups, function(setting, subgroup) {
  df <- quartile_rates %>%
    filter(setting == !!setting, subgroup == !!subgroup)
  if (nrow(df) == 0) return(NULL)
  title_txt <- sprintf(
    "Suspension Reasons by Enrollment Quartile — %s (%s)",
    subgroup,
    setting
  )
  reason_plot <- plot_reason_area(
    df,
    "enrollment_quartile",
    title_txt
  )
  file_stub <- paste(setting, subgroup)
  file_stub <- tolower(gsub("[^[:alnum:]]+", "_", file_stub))
  ggsave(
    file.path(out_dir, sprintf("20_race_quartile_reason_rates_%s.png", file_stub)),
    reason_plot,
    width = 12,
    height = 8,
    dpi = 300
  )
})

message("Analysis complete. Tables and graphics saved to: ", out_dir)
<|MERGE_RESOLUTION|>--- conflicted
+++ resolved
@@ -82,7 +82,6 @@
   }
 }
 
-<<<<<<< HEAD
 v6 <- v6 %>%
   select(-is_traditional, -any_of(paste0(quartile_cols, "_feat")))
 
@@ -97,46 +96,6 @@
   )
 }
 
-=======
-    across(any_of(c(quartile_cols, paste0(quartile_cols, "_feat"))), ~ as.character(.x))
-  )
-
-for (col in quartile_cols) {
-  feat_col <- paste0(col, "_feat")
-  if (col %in% names(v6) && feat_col %in% names(v6)) {
-    v6[[col]] <- coalesce(v6[[col]], v6[[feat_col]])
-  }
-}
-
-v6 <- v6 %>%
-  select(-is_traditional, -any_of(paste0(quartile_cols, "_feat")))
-
-valid_settings <- sort(unique(stats::na.omit(v6$setting)))
-unexpected_settings <- setdiff(valid_settings, names(pal_setting))
-if (length(unexpected_settings) > 0) {
-  stop(
-    sprintf(
-      "Unexpected school setting values: %s",
-      paste(unexpected_settings, collapse = ", ")
-    )
-  )
-}
-
-v6 <- v6 %>%
-  mutate(setting = factor(as.character(setting), levels = names(pal_setting)))
-
-valid_settings <- sort(unique(stats::na.omit(v6$setting)))
-unexpected_settings <- setdiff(valid_settings, names(pal_setting))
-if (length(unexpected_settings) > 0) {
-  stop(
-    sprintf(
-      "Unexpected school setting values: %s",
-      paste(unexpected_settings, collapse = ", ")
-    )
-  )
-}
-
->>>>>>> 78c14750
 v6 <- v6 %>%
   mutate(setting = factor(as.character(setting), levels = names(pal_setting)))
 
@@ -252,14 +211,12 @@
 
   if (!is.null(color_col)) {
     if (!is.null(palette)) {
-<<<<<<< HEAD
       shared_levels <- intersect(levels(df[[color_col]]), names(palette))
       if (length(shared_levels) == 0) {
         warning("No overlapping values between palette and data; returning placeholder plot.")
         return(placeholder_plot(title_txt))
       }
-=======
->>>>>>> 78c14750
+
       p <- p + scale_color_manual(
         values = palette,
         breaks = names(palette),
@@ -281,10 +238,7 @@
 }
 
 plot_reason_area <- function(df, facet_col = NULL, title_txt) {
-<<<<<<< HEAD
-=======
-
->>>>>>> 78c14750
+
   if (!"reason_lab" %in% names(df)) {
     stop("`reason_lab` column is required to plot suspension reasons.")
   }
@@ -293,7 +247,6 @@
     mutate(reason_lab = factor(as.character(reason_lab), levels = names(pal_reason))) %>%
     filter(!is.na(reason_lab))
 
-<<<<<<< HEAD
   if (!is.null(facet_col)) {
     if (!facet_col %in% names(df)) {
       stop(sprintf("Column '%s' not found in data supplied to plot_reason_area().", facet_col))
@@ -307,19 +260,6 @@
   }
 
   df$reason_lab <- droplevels(df$reason_lab)
-=======
-  if (nrow(df) == 0) {
-    warning("No data available to plot for the requested grouping; returning placeholder plot.")
-    return(
-      ggplot() +
-        annotate("text", x = 0.5, y = 0.5, label = "No data available", fontface = "bold") +
-        labs(title = title_txt, x = NULL, y = NULL) +
-        theme_void() +
-        theme(plot.title = element_text(face = "bold", hjust = 0.5))
-    )
-
-  }
->>>>>>> 78c14750
 
   if (is.null(facet_col)) {
     labels <- df %>%
@@ -327,7 +267,6 @@
       summarise(total_rate = first(total_rate), .groups = "drop")
     ggplot(df, aes(x = academic_year, y = reason_rate, fill = reason_lab)) +
       geom_area(position = "stack") +
-<<<<<<< HEAD
       geom_text(
         data = labels,
         aes(x = academic_year, y = total_rate, label = percent(total_rate, accuracy = 0.1)),
@@ -342,16 +281,7 @@
         name = "Reason for Suspension",
         drop = FALSE
       ) +
-=======
-      geom_text(data = labels,
-                aes(x = academic_year, y = total_rate, label = percent(total_rate, accuracy = 0.1)),
-                vjust = -0.5, fontface = "bold", inherit.aes = FALSE) +
-      scale_fill_manual(values = pal_reason,
-                        breaks = names(pal_reason),
-                        limits = names(pal_reason),
-                        name = "Reason for Suspension",
-                        drop = FALSE) +
->>>>>>> 78c14750
+
       scale_y_continuous(labels = percent_format(accuracy = 1), limits = c(0, NA)) +
       labs(title = title_txt, x = "Academic Year", y = "Suspension Rate") +
       theme_minimal(base_size = 14) +
@@ -374,7 +304,6 @@
         inherit.aes = FALSE
       ) +
       facet_wrap(as.formula(paste0("~", facet_col)), ncol = 2) +
-<<<<<<< HEAD
       scale_fill_manual(
         values = pal_reason,
         breaks = names(pal_reason),
@@ -382,13 +311,7 @@
         name = "Reason for Suspension",
         drop = FALSE
       ) +
-=======
-      scale_fill_manual(values = pal_reason,
-                        breaks = names(pal_reason),
-                        limits = names(pal_reason),
-                        name = "Reason for Suspension",
-                        drop = FALSE) +
->>>>>>> 78c14750
+
       scale_y_continuous(labels = percent_format(accuracy = 1), limits = c(0, NA)) +
       labs(title = title_txt, x = "Academic Year", y = "Suspension Rate") +
       theme_minimal(base_size = 14) +
