# Analysis/20_suspension_reason_trends_by_level_and_locale.R
# Trend analysis of suspension reasons for all students.

# --- 1) Setup -----------------------------------------------------------------
suppressPackageStartupMessages({
  library(here)
  library(arrow)
  library(dplyr)
  library(tidyr)
  library(ggplot2)
  library(ggrepel)
  library(scales)
  library(readr)
  library(purrr)
})

try(here::i_am("Analysis/20_suspension_reason_trends_by_level_and_locale.R"), silent = TRUE)

# canonical reason labels + palettes + locale levels
source(here::here("R", "utils_keys_filters.R"))

# palette for traditional vs. non-traditional comparisons
pal_setting <- c(
  "Traditional" = "#1f78b4",
  "Non-traditional" = "#e31a1c"
)

# palette for enrollment quartiles
pal_quartile <- c(
  "Q1" = "#1b9e77",
  "Q2" = "#d95f02",
  "Q3" = "#7570b3",
  "Q4" = "#e7298a"
)

# output directory
out_dir <- here::here("outputs")
dir.create(out_dir, showWarnings = FALSE, recursive = TRUE)

# --- 2) Load Data -------------------------------------------------------------
# long-format v6 with suspension reasons and school attributes
v6 <- arrow::read_parquet(
  here::here("data-stage", "susp_v6_long.parquet")
) %>%
  filter(
    category_type == "Race/Ethnicity",
  )

# bring in school setting (traditional vs. non-traditional) and race quartiles
features <- arrow::read_parquet(
  here::here("data-stage", "susp_v6_features.parquet")
) %>%
  select(
    school_code,
    academic_year,
    is_traditional,
    ends_with("_prop_q_label")
  ) %>%
  mutate(
    setting = case_when(
      isTRUE(is_traditional)  ~ "Traditional",
      isFALSE(is_traditional) ~ "Non-traditional",
      TRUE                    ~ NA_character_
    )
  )

quartile_cols <- intersect(
  c("black_prop_q_label", "hispanic_prop_q_label", "white_prop_q_label"),
  union(names(v6), names(features))
)

v6 <- v6 %>%
  left_join(features, by = c("school_code", "academic_year"), suffix = c("", "_feat")) %>%
  mutate(
<<<<<<< HEAD
    across(any_of(c(quartile_cols, paste0(quartile_cols, "_feat"))), ~ as.character(.x))
  )

for (col in quartile_cols) {
  feat_col <- paste0(col, "_feat")
  if (col %in% names(v6) && feat_col %in% names(v6)) {
    v6[[col]] <- coalesce(v6[[col]], v6[[feat_col]])
  }
}

v6 <- v6 %>%
  select(-is_traditional, -any_of(paste0(quartile_cols, "_feat")))

valid_settings <- sort(unique(stats::na.omit(v6$setting)))
unexpected_settings <- setdiff(valid_settings, names(pal_setting))
if (length(unexpected_settings) > 0) {
  stop(
    sprintf(
      "Unexpected school setting values: %s",
      paste(unexpected_settings, collapse = ", ")
    )
  )
}

v6 <- v6 %>%
  mutate(setting = factor(as.character(setting), levels = names(pal_setting)))
=======
    across(ends_with("_prop_q_label"), ~ as.character(.x))
  ) %>%
  select(-is_traditional)
>>>>>>> e27b03ad

valid_settings <- sort(unique(stats::na.omit(v6$setting)))
unexpected_settings <- setdiff(valid_settings, names(pal_setting))
if (length(unexpected_settings) > 0) {
  stop(
    sprintf(
      "Unexpected school setting values: %s",
      paste(unexpected_settings, collapse = ", ")
    )
  )
}

v6 <- v6 %>%
  mutate(setting = factor(as.character(setting), levels = names(pal_setting)))

# academic year order (lexical sort works for "2017-18" style)
year_levels <- v6 %>%
  distinct(academic_year) %>%
  arrange(academic_year) %>%
  pull(academic_year)
v6 <- v6 %>%
  mutate(academic_year = factor(academic_year, levels = year_levels))

v6_all <- v6 %>%

  filter(subgroup == "All Students")

# --- helpers ------------------------------------------------------------------
# compute suspension reason rates for arbitrary grouping columns
summarise_reason_rates <- function(df, group_cols) {
  df %>%
    group_by(across(all_of(group_cols))) %>%
    summarise(
      total_suspensions = sum(total_suspensions, na.rm = TRUE),
      enrollment        = sum(cumulative_enrollment, na.rm = TRUE),
      violent_injury     = sum(suspension_count_violent_incident_injury,    na.rm = TRUE),
      violent_no_injury  = sum(suspension_count_violent_incident_no_injury, na.rm = TRUE),
      weapons_possession = sum(suspension_count_weapons_possession,         na.rm = TRUE),
      illicit_drug       = sum(suspension_count_illicit_drug_related,       na.rm = TRUE),
      defiance_only      = sum(suspension_count_defiance_only,              na.rm = TRUE),
      other_reasons      = sum(suspension_count_other_reasons,              na.rm = TRUE),
      .groups = "drop"
    ) %>%
    mutate(total_rate = if_else(enrollment > 0, total_suspensions / enrollment, NA_real_)) %>%
    pivot_longer(
      cols = violent_injury:other_reasons,
      names_to = "reason",
      values_to = "count"
    ) %>%
    add_reason_label("reason") %>%
    mutate(
      reason_lab = factor(as.character(reason_lab), levels = names(pal_reason)),
      reason_rate = if_else(enrollment > 0, count / enrollment, NA_real_)
    )
}

# save helper
save_table <- function(df, filename) {
  readr::write_csv(df, file.path(out_dir, filename))
}

# plotting helpers -------------------------------------------------------------
plot_total_rate <- function(df, title_txt, color_col = NULL, palette = NULL) {
  if (is.null(color_col)) {
    p <- ggplot(df, aes(x = academic_year, y = total_rate, group = 1))
  } else {
    p <- ggplot(df, aes(x = academic_year, y = total_rate, group = !!sym(color_col), color = !!sym(color_col)))
  }
  p <- p +
    geom_line(linewidth = 1.2) +
    geom_point(size = 2.5) +
    ggrepel::geom_text_repel(
      aes(label = percent(total_rate, accuracy = 0.1)),
      segment.linetype = "dashed",
      size = 3.0,
      na.rm = TRUE
    ) +
    scale_y_continuous(labels = percent_format(accuracy = 1), limits = c(0, NA))

  if (!is.null(color_col)) {
    if (!is.null(palette)) {
      p <- p + scale_color_manual(
        values = palette,
        breaks = names(palette),
        limits = names(palette),
        drop = FALSE
      )
    } else {
      p <- p + scale_color_discrete()
    }
  }

  p +
    labs(title = title_txt, x = "Academic Year", y = "Suspension Rate", color = NULL) +
    theme_minimal(base_size = 14) +
    theme(axis.text.x = element_text(angle = 45, hjust = 1),
          plot.title = element_text(face = "bold"))
}

plot_reason_area <- function(df, facet_col = NULL, title_txt) {
<<<<<<< HEAD
  if (!"reason_lab" %in% names(df)) {
    stop("`reason_lab` column is required to plot suspension reasons.")
  }

  df <- df %>%
    mutate(reason_lab = factor(as.character(reason_lab), levels = names(pal_reason))) %>%
    filter(!is.na(reason_lab))

  if (nrow(df) == 0) {
=======
  df <- df %>% filter(!is.na(reason_lab))

  if (nrow(df) == 0) {

>>>>>>> e27b03ad
    warning("No data available to plot for the requested grouping; returning placeholder plot.")
    return(
      ggplot() +
        annotate("text", x = 0.5, y = 0.5, label = "No data available", fontface = "bold") +
        labs(title = title_txt, x = NULL, y = NULL) +
        theme_void() +
        theme(plot.title = element_text(face = "bold", hjust = 0.5))
    )
<<<<<<< HEAD
=======

>>>>>>> e27b03ad
  }

  if (is.null(facet_col)) {
    labels <- df %>% group_by(academic_year) %>%
      summarise(total_rate = first(total_rate), .groups = "drop")
    ggplot(df, aes(x = academic_year, y = reason_rate, fill = reason_lab)) +
      geom_area(position = "stack") +
      geom_text(data = labels,
                aes(x = academic_year, y = total_rate, label = percent(total_rate, accuracy = 0.1)),
                vjust = -0.5, fontface = "bold", inherit.aes = FALSE) +
      scale_fill_manual(values = pal_reason,
                        breaks = names(pal_reason),
                        limits = names(pal_reason),
                        name = "Reason for Suspension",
                        drop = FALSE) +
      scale_y_continuous(labels = percent_format(accuracy = 1), limits = c(0, NA)) +
      labs(title = title_txt, x = "Academic Year", y = "Suspension Rate") +
      theme_minimal(base_size = 14) +
      theme(axis.text.x = element_text(angle = 45, hjust = 1),
            plot.title = element_text(face = "bold"),
            legend.position = "bottom")
  } else {
    labels <- df %>% group_by(across(all_of(c("academic_year", facet_col)))) %>%
      summarise(total_rate = first(total_rate), .groups = "drop")
    ggplot(df, aes(x = academic_year, y = reason_rate, fill = reason_lab)) +
      geom_area(position = "stack") +
      geom_text(data = labels,
                aes(x = academic_year, y = total_rate, label = percent(total_rate, accuracy = 0.1)),
                vjust = -0.5, fontface = "bold", inherit.aes = FALSE) +
      facet_wrap(as.formula(paste0("~", facet_col)), ncol = 2) +
      scale_fill_manual(values = pal_reason,
                        breaks = names(pal_reason),
                        limits = names(pal_reason),
                        name = "Reason for Suspension",
                        drop = FALSE) +
      scale_y_continuous(labels = percent_format(accuracy = 1), limits = c(0, NA)) +
      labs(title = title_txt, x = "Academic Year", y = "Suspension Rate") +
      theme_minimal(base_size = 14) +
      theme(axis.text.x = element_text(angle = 45, hjust = 1),
            plot.title = element_text(face = "bold"),
            legend.position = "bottom")
  }
}

# --- 3) Overall trends -------------------------------------------------------
# Calculate overall statewide reason rates
overall_rates <- summarise_reason_rates(v6_all, "academic_year") %>%
  mutate(reason_lab = factor(reason_lab, levels = names(pal_reason)))
save_table(overall_rates, "20_overall_reason_rates.csv")

p_overall_total <- plot_total_rate(distinct(overall_rates, academic_year, total_rate),
                                   "All Students Suspension Rate")

ggsave(file.path(out_dir, "20_overall_total_rate.png"), p_overall_total,
       width = 10, height = 6, dpi = 300)

p_overall_reason <- plot_reason_area(overall_rates, NULL,
                                     "Composition of Suspensions by Reason — All Students")

ggsave(file.path(out_dir, "20_overall_reason_rates.png"), p_overall_reason,
       width = 10, height = 6, dpi = 300)

# --- 3a) By school setting ---------------------------------------------------

setting_rates <- summarise_reason_rates(
  v6_all %>% filter(!is.na(setting)),
  c("academic_year", "setting")
) %>%
  mutate(reason_lab = factor(reason_lab, levels = names(pal_reason)))
save_table(setting_rates, "20_setting_reason_rates.csv")
save_table(
  distinct(setting_rates, academic_year, setting, total_rate),
  "20_setting_total_rates.csv"
)

p_setting_total <- plot_total_rate(
  distinct(setting_rates, academic_year, setting, total_rate),
  "Suspension Rate by School Setting",
  color_col = "setting",
  palette = pal_setting
)

ggsave(file.path(out_dir, "20_setting_total_rate.png"), p_setting_total,
       width = 10, height = 6, dpi = 300)

p_setting_reason <- plot_reason_area(
  setting_rates,
  "setting",
  "Suspension Reasons by School Setting"
)

ggsave(file.path(out_dir, "20_setting_reason_rates.png"), p_setting_reason,
       width = 12, height = 8, dpi = 300)

# --- 4) By grade level -------------------------------------------------------
grade_levels <- LEVEL_LABELS[!LEVEL_LABELS %in% c("Other", "Alternative")]
by_grade <- v6_all %>%
  filter(school_level %in% grade_levels) %>%
  mutate(school_level = factor(school_level, levels = grade_levels))

grade_rates <- summarise_reason_rates(by_grade, c("academic_year", "school_level")) %>%
  mutate(reason_lab = factor(reason_lab, levels = names(pal_reason)))
save_table(grade_rates, "20_grade_reason_rates.csv")

p_grade_total <- plot_total_rate(distinct(grade_rates, academic_year, school_level, total_rate),
                                 "Suspension Rate by Grade Level",
                                 color_col = "school_level",
                                 palette = pal_level[grade_levels])

ggsave(file.path(out_dir, "20_grade_total_rate.png"), p_grade_total,
       width = 10, height = 6, dpi = 300)

p_grade_reason <- plot_reason_area(grade_rates, "school_level",
                                   "Suspension Reasons by Grade Level")

ggsave(file.path(out_dir, "20_grade_reason_rates.png"), p_grade_reason,
       width = 12, height = 8, dpi = 300)

grade_setting_rates <- summarise_reason_rates(
  by_grade %>% filter(!is.na(setting)),
  c("academic_year", "school_level", "setting")
) %>%

  mutate(reason_lab = factor(reason_lab, levels = names(pal_reason)))
save_table(grade_setting_rates, "20_grade_setting_reason_rates.csv")
save_table(
  distinct(grade_setting_rates, academic_year, school_level, setting, total_rate),
  "20_grade_setting_total_rates.csv"
)

grade_setting_groups <- split(grade_setting_rates, grade_setting_rates$setting)
purrr::walk(names(grade_setting_groups), function(setting_name) {
  df <- grade_setting_groups[[setting_name]]
  if (nrow(df) == 0) return(NULL)
  title_suffix <- sprintf("— %s Schools", setting_name)
  total_plot <- plot_total_rate(
    distinct(df, academic_year, school_level, total_rate),
    paste("Suspension Rate by Grade Level", title_suffix),
    color_col = "school_level",
    palette = pal_level[grade_levels]
  )
  ggsave(
    file.path(out_dir, sprintf("20_grade_total_rate_%s.png", tolower(gsub("[^[:alnum:]]+", "_", setting_name)))),
    total_plot,
    width = 10,
    height = 6,
    dpi = 300
  )

  reason_plot <- plot_reason_area(
    df,
    "school_level",
    paste("Suspension Reasons by Grade Level", title_suffix)
  )
  ggsave(
    file.path(out_dir, sprintf("20_grade_reason_rates_%s.png", tolower(gsub("[^[:alnum:]]+", "_", setting_name)))),
    reason_plot,
    width = 12,
    height = 8,
    dpi = 300
  )
})

# --- 5) By locale ------------------------------------------------------------
loc_levels <- locale_levels[locale_levels != "Unknown"]
by_locale <- v6_all %>%
  filter(locale_simple %in% loc_levels) %>%
  mutate(locale_simple = factor(locale_simple, levels = loc_levels))

locale_rates <- summarise_reason_rates(by_locale, c("academic_year", "locale_simple")) %>%
  mutate(reason_lab = factor(reason_lab, levels = names(pal_reason)))
save_table(locale_rates, "20_locale_reason_rates.csv")

p_locale_total <- plot_total_rate(distinct(locale_rates, academic_year, locale_simple, total_rate),
                                  "Suspension Rate by Locale",
                                  color_col = "locale_simple",
                                  palette = pal_locale[loc_levels])

ggsave(file.path(out_dir, "20_locale_total_rate.png"), p_locale_total,
       width = 10, height = 6, dpi = 300)

p_locale_reason <- plot_reason_area(locale_rates, "locale_simple",
                                    "Suspension Reasons by Locale")

ggsave(file.path(out_dir, "20_locale_reason_rates.png"), p_locale_reason,
       width = 12, height = 8, dpi = 300)

locale_setting_rates <- summarise_reason_rates(
  by_locale %>% filter(!is.na(setting)),
  c("academic_year", "locale_simple", "setting")
) %>%
  mutate(reason_lab = factor(reason_lab, levels = names(pal_reason)))
save_table(locale_setting_rates, "20_locale_setting_reason_rates.csv")
save_table(
  distinct(locale_setting_rates, academic_year, locale_simple, setting, total_rate),
  "20_locale_setting_total_rates.csv"
)

locale_setting_groups <- split(locale_setting_rates, locale_setting_rates$setting)
purrr::walk(names(locale_setting_groups), function(setting_name) {
  df <- locale_setting_groups[[setting_name]]
  if (nrow(df) == 0) return(NULL)
  title_suffix <- sprintf("— %s Schools", setting_name)
  total_plot <- plot_total_rate(
    distinct(df, academic_year, locale_simple, total_rate),
    paste("Suspension Rate by Locale", title_suffix),
    color_col = "locale_simple",
    palette = pal_locale[loc_levels]
  )
  ggsave(
    file.path(out_dir, sprintf("20_locale_total_rate_%s.png", tolower(gsub("[^[:alnum:]]+", "_", setting_name)))),
    total_plot,
    width = 10,
    height = 6,
    dpi = 300
  )

  reason_plot <- plot_reason_area(
    df,
    "locale_simple",
    paste("Suspension Reasons by Locale", title_suffix)
  )
  ggsave(
    file.path(out_dir, sprintf("20_locale_reason_rates_%s.png", tolower(gsub("[^[:alnum:]]+", "_", setting_name)))),
    reason_plot,
    width = 12,
    height = 8,
    dpi = 300
  )
})

# --- 6) Reason trends by race quartile ---------------------------------------
quartile_levels <- names(pal_quartile)

race_quartile_data <- v6 %>%
  filter(subgroup %in% c("Black/African American", "Hispanic/Latino", "White")) %>%
  mutate(
    enrollment_quartile = case_when(
      subgroup == "Black/African American" ~ black_prop_q_label,
      subgroup == "Hispanic/Latino"        ~ hispanic_prop_q_label,
      subgroup == "White"                  ~ white_prop_q_label,
      TRUE                                  ~ NA_character_
    ),
    enrollment_quartile = factor(as.character(enrollment_quartile), levels = quartile_levels),
    setting = factor(setting, levels = names(pal_setting))
  ) %>%
  filter(!is.na(enrollment_quartile), !is.na(setting))

quartile_rates <- summarise_reason_rates(
  race_quartile_data,
  c("academic_year", "subgroup", "setting", "enrollment_quartile")
) %>%
  mutate(reason_lab = factor(reason_lab, levels = names(pal_reason)))

save_table(quartile_rates, "20_race_quartile_reason_rates.csv")

quartile_total_rates <- quartile_rates %>%
  distinct(academic_year, subgroup, setting, enrollment_quartile, total_rate)
save_table(quartile_total_rates, "20_race_quartile_total_rates.csv")

p_quartile_total <- ggplot(quartile_total_rates,
                           aes(x = academic_year, y = total_rate,
                               color = enrollment_quartile,
                               group = enrollment_quartile)) +
  geom_line(linewidth = 1.1) +
  geom_point(size = 2.5) +
  scale_color_manual(values = pal_quartile, drop = FALSE) +
  scale_y_continuous(labels = percent_format(accuracy = 1), limits = c(0, NA)) +
  facet_grid(setting ~ subgroup) +
  labs(
    title = "Suspension Rates by Enrollment Quartile and Race/Ethnicity",
    x = "Academic Year",
    y = "Suspension Rate",
    color = "Enrollment Quartile"
  ) +
  theme_minimal(base_size = 14) +
  theme(
    axis.text.x = element_text(angle = 45, hjust = 1),
    plot.title = element_text(face = "bold")
  )

ggsave(file.path(out_dir, "20_race_quartile_total_rates.png"), p_quartile_total,
       width = 14, height = 8, dpi = 300)

quartile_plot_groups <- quartile_rates %>% distinct(setting, subgroup)
purrr::pwalk(quartile_plot_groups, function(setting, subgroup) {
  df <- quartile_rates %>%
    filter(setting == !!setting, subgroup == !!subgroup)
  if (nrow(df) == 0) return(NULL)
  title_txt <- sprintf(
    "Suspension Reasons by Enrollment Quartile — %s (%s)",
    subgroup,
    setting
  )
  reason_plot <- plot_reason_area(
    df,
    "enrollment_quartile",
    title_txt
  )
  file_stub <- paste(setting, subgroup)
  file_stub <- tolower(gsub("[^[:alnum:]]+", "_", file_stub))
  ggsave(
    file.path(out_dir, sprintf("20_race_quartile_reason_rates_%s.png", file_stub)),
    reason_plot,
    width = 12,
    height = 8,
    dpi = 300
  )
})

message("Analysis complete. Tables and graphics saved to: ", out_dir)
<|MERGE_RESOLUTION|>--- conflicted
+++ resolved
@@ -72,7 +72,7 @@
 v6 <- v6 %>%
   left_join(features, by = c("school_code", "academic_year"), suffix = c("", "_feat")) %>%
   mutate(
-<<<<<<< HEAD
+
     across(any_of(c(quartile_cols, paste0(quartile_cols, "_feat"))), ~ as.character(.x))
   )
 
@@ -99,11 +99,6 @@
 
 v6 <- v6 %>%
   mutate(setting = factor(as.character(setting), levels = names(pal_setting)))
-=======
-    across(ends_with("_prop_q_label"), ~ as.character(.x))
-  ) %>%
-  select(-is_traditional)
->>>>>>> e27b03ad
 
 valid_settings <- sort(unique(stats::na.omit(v6$setting)))
 unexpected_settings <- setdiff(valid_settings, names(pal_setting))
@@ -204,7 +199,7 @@
 }
 
 plot_reason_area <- function(df, facet_col = NULL, title_txt) {
-<<<<<<< HEAD
+
   if (!"reason_lab" %in% names(df)) {
     stop("`reason_lab` column is required to plot suspension reasons.")
   }
@@ -214,12 +209,6 @@
     filter(!is.na(reason_lab))
 
   if (nrow(df) == 0) {
-=======
-  df <- df %>% filter(!is.na(reason_lab))
-
-  if (nrow(df) == 0) {
-
->>>>>>> e27b03ad
     warning("No data available to plot for the requested grouping; returning placeholder plot.")
     return(
       ggplot() +
@@ -228,10 +217,7 @@
         theme_void() +
         theme(plot.title = element_text(face = "bold", hjust = 0.5))
     )
-<<<<<<< HEAD
-=======
-
->>>>>>> e27b03ad
+
   }
 
   if (is.null(facet_col)) {
