# Analysis/20_suspension_reason_trends_by_level_and_locale.R
# Trend analysis of suspension reasons for all students.

# --- 1) Setup -----------------------------------------------------------------
suppressPackageStartupMessages({
  library(here)
  library(arrow)
  library(dplyr)
  library(tidyr)
  library(ggplot2)
  library(ggrepel)
  library(scales)
  library(readr)
  library(purrr)
})

try(here::i_am("Analysis/20_suspension_reason_trends_by_level_and_locale.R"), silent = TRUE)

# canonical reason labels + palettes + locale levels
source(here::here("R", "utils_keys_filters.R"))

# palette for traditional vs. non-traditional comparisons
pal_setting <- c(
  "Traditional" = "#1f78b4",
  "Non-traditional" = "#e31a1c"
)

# palette for enrollment quartiles
pal_quartile <- c(
  "Q1" = "#1b9e77",
  "Q2" = "#d95f02",
  "Q3" = "#7570b3",
  "Q4" = "#e7298a"
)

# output directory
out_dir <- here::here("outputs")
dir.create(out_dir, showWarnings = FALSE, recursive = TRUE)

# --- 2) Load Data -------------------------------------------------------------
# long-format v6 with suspension reasons and school attributes
v6 <- arrow::read_parquet(
  here::here("data-stage", "susp_v6_long.parquet")
) %>%
  filter(
    category_type == "Race/Ethnicity",
  )

# bring in school setting (traditional vs. non-traditional) and race quartiles
features <- arrow::read_parquet(
  here::here("data-stage", "susp_v6_features.parquet")
) %>%
  select(
    school_code,
    academic_year,
<<<<<<< HEAD
    is_traditional,
    ends_with("_prop_q_label")
  ) %>%
  mutate(
    setting = case_when(
      isTRUE(is_traditional)  ~ "Traditional",
      isFALSE(is_traditional) ~ "Non-traditional",
      TRUE                    ~ NA_character_
    )
=======
    is_traditional
>>>>>>> f20ea168
  )

v6 <- v6 %>%
  left_join(features, by = c("school_code", "academic_year")) %>%
  mutate(
<<<<<<< HEAD
    setting = factor(setting, levels = names(pal_setting)),
    across(ends_with("_prop_q_label"), ~ as.character(.x))
=======
    setting = case_when(
      is_traditional ~ "Traditional",
      is_traditional == FALSE ~ "Non-traditional",
      TRUE ~ NA_character_
    ),
    setting = factor(setting, levels = names(pal_setting)),
    across(ends_with("_prop_q_label"), ~ as.character(as.factor(.x)))
>>>>>>> f20ea168
  ) %>%
  select(-is_traditional)

# academic year order (lexical sort works for "2017-18" style)
year_levels <- v6 %>%
  distinct(academic_year) %>%
  arrange(academic_year) %>%
  pull(academic_year)
v6 <- v6 %>%
  mutate(academic_year = factor(academic_year, levels = year_levels))

v6_all <- v6 %>%
<<<<<<< HEAD
=======

>>>>>>> f20ea168
  filter(subgroup == "All Students")

# --- helpers ------------------------------------------------------------------
# compute suspension reason rates for arbitrary grouping columns
summarise_reason_rates <- function(df, group_cols) {
  df %>%
    group_by(across(all_of(group_cols))) %>%
    summarise(
      total_suspensions = sum(total_suspensions, na.rm = TRUE),
      enrollment        = sum(cumulative_enrollment, na.rm = TRUE),
      violent_injury     = sum(suspension_count_violent_incident_injury,    na.rm = TRUE),
      violent_no_injury  = sum(suspension_count_violent_incident_no_injury, na.rm = TRUE),
      weapons_possession = sum(suspension_count_weapons_possession,         na.rm = TRUE),
      illicit_drug       = sum(suspension_count_illicit_drug_related,       na.rm = TRUE),
      defiance_only      = sum(suspension_count_defiance_only,              na.rm = TRUE),
      other_reasons      = sum(suspension_count_other_reasons,              na.rm = TRUE),
      .groups = "drop"
    ) %>%
    mutate(total_rate = if_else(enrollment > 0, total_suspensions / enrollment, NA_real_)) %>%
    pivot_longer(
      cols = violent_injury:other_reasons,
      names_to = "reason",
      values_to = "count"
    ) %>%
    add_reason_label("reason") %>%
    mutate(
      reason_lab = factor(reason_lab, levels = names(pal_reason)),
      reason_rate = if_else(enrollment > 0, count / enrollment, NA_real_)
    )
}

# save helper
save_table <- function(df, filename) {
  readr::write_csv(df, file.path(out_dir, filename))
}

# plotting helpers -------------------------------------------------------------
plot_total_rate <- function(df, title_txt, color_col = NULL, palette = NULL) {
  if (is.null(color_col)) {
    p <- ggplot(df, aes(x = academic_year, y = total_rate, group = 1))
  } else {
    p <- ggplot(df, aes(x = academic_year, y = total_rate, group = !!sym(color_col), color = !!sym(color_col)))
  }
  p <- p +
    geom_line(linewidth = 1.2) +
    geom_point(size = 2.5) +
    ggrepel::geom_text_repel(
      aes(label = percent(total_rate, accuracy = 0.1)),
      segment.linetype = "dashed",
      size = 3.0,
      na.rm = TRUE
    ) +
    scale_y_continuous(labels = percent_format(accuracy = 1), limits = c(0, NA))

  if (!is.null(color_col)) {
    if (!is.null(palette)) {
      p <- p + scale_color_manual(values = palette)
    } else {
      p <- p + scale_color_discrete()
    }
  }

  p +
    labs(title = title_txt, x = "Academic Year", y = "Suspension Rate", color = NULL) +
    theme_minimal(base_size = 14) +
    theme(axis.text.x = element_text(angle = 45, hjust = 1),
          plot.title = element_text(face = "bold"))
}

plot_reason_area <- function(df, facet_col = NULL, title_txt) {
  if (is.null(facet_col)) {
    labels <- df %>% group_by(academic_year) %>%
      summarise(total_rate = first(total_rate), .groups = "drop")
    ggplot(df, aes(x = academic_year, y = reason_rate, fill = reason_lab)) +
      geom_area(position = "stack") +
      geom_text(data = labels,
                aes(x = academic_year, y = total_rate, label = percent(total_rate, accuracy = 0.1)),
                vjust = -0.5, fontface = "bold", inherit.aes = FALSE) +
      scale_fill_manual(values = pal_reason,
                        breaks = names(pal_reason),
                        name = "Reason for Suspension",
                        drop = FALSE) +
      scale_y_continuous(labels = percent_format(accuracy = 1), limits = c(0, NA)) +
      labs(title = title_txt, x = "Academic Year", y = "Suspension Rate") +
      theme_minimal(base_size = 14) +
      theme(axis.text.x = element_text(angle = 45, hjust = 1),
            plot.title = element_text(face = "bold"),
            legend.position = "bottom")
  } else {
    labels <- df %>% group_by(across(all_of(c("academic_year", facet_col)))) %>%
      summarise(total_rate = first(total_rate), .groups = "drop")
    ggplot(df, aes(x = academic_year, y = reason_rate, fill = reason_lab)) +
      geom_area(position = "stack") +
      geom_text(data = labels,
                aes(x = academic_year, y = total_rate, label = percent(total_rate, accuracy = 0.1)),
                vjust = -0.5, fontface = "bold", inherit.aes = FALSE) +
      facet_wrap(as.formula(paste0("~", facet_col)), ncol = 2) +
      scale_fill_manual(values = pal_reason,
                        breaks = names(pal_reason),
                        name = "Reason for Suspension",
                        drop = FALSE) +
      scale_y_continuous(labels = percent_format(accuracy = 1), limits = c(0, NA)) +
      labs(title = title_txt, x = "Academic Year", y = "Suspension Rate") +
      theme_minimal(base_size = 14) +
      theme(axis.text.x = element_text(angle = 45, hjust = 1),
            plot.title = element_text(face = "bold"),
            legend.position = "bottom")
  }
}

# --- 3) Overall trends -------------------------------------------------------
# Calculate overall statewide reason rates
overall_rates <- summarise_reason_rates(v6_all, "academic_year") %>%
  mutate(reason_lab = factor(reason_lab, levels = names(pal_reason)))
save_table(overall_rates, "20_overall_reason_rates.csv")

p_overall_total <- plot_total_rate(distinct(overall_rates, academic_year, total_rate),
                                   "All Students Suspension Rate")

ggsave(file.path(out_dir, "20_overall_total_rate.png"), p_overall_total,
       width = 10, height = 6, dpi = 300)

p_overall_reason <- plot_reason_area(overall_rates, NULL,
                                     "Composition of Suspensions by Reason — All Students")

ggsave(file.path(out_dir, "20_overall_reason_rates.png"), p_overall_reason,
       width = 10, height = 6, dpi = 300)

# --- 3a) By school setting ---------------------------------------------------
<<<<<<< HEAD
=======

>>>>>>> f20ea168
setting_rates <- summarise_reason_rates(
  v6_all %>% filter(!is.na(setting)),
  c("academic_year", "setting")
) %>%
  mutate(reason_lab = factor(reason_lab, levels = names(pal_reason)))
save_table(setting_rates, "20_setting_reason_rates.csv")
save_table(
  distinct(setting_rates, academic_year, setting, total_rate),
  "20_setting_total_rates.csv"
)

p_setting_total <- plot_total_rate(
  distinct(setting_rates, academic_year, setting, total_rate),
  "Suspension Rate by School Setting",
  color_col = "setting",
  palette = pal_setting
)

ggsave(file.path(out_dir, "20_setting_total_rate.png"), p_setting_total,
       width = 10, height = 6, dpi = 300)

p_setting_reason <- plot_reason_area(
  setting_rates,
  "setting",
  "Suspension Reasons by School Setting"
)

ggsave(file.path(out_dir, "20_setting_reason_rates.png"), p_setting_reason,
       width = 12, height = 8, dpi = 300)

# --- 4) By grade level -------------------------------------------------------
grade_levels <- LEVEL_LABELS[!LEVEL_LABELS %in% c("Other", "Alternative")]
by_grade <- v6_all %>%
  filter(school_level %in% grade_levels) %>%
  mutate(school_level = factor(school_level, levels = grade_levels))

grade_rates <- summarise_reason_rates(by_grade, c("academic_year", "school_level")) %>%
  mutate(reason_lab = factor(reason_lab, levels = names(pal_reason)))
save_table(grade_rates, "20_grade_reason_rates.csv")

p_grade_total <- plot_total_rate(distinct(grade_rates, academic_year, school_level, total_rate),
                                 "Suspension Rate by Grade Level",
                                 color_col = "school_level",
                                 palette = pal_level[grade_levels])

ggsave(file.path(out_dir, "20_grade_total_rate.png"), p_grade_total,
       width = 10, height = 6, dpi = 300)

p_grade_reason <- plot_reason_area(grade_rates, "school_level",
                                   "Suspension Reasons by Grade Level")

ggsave(file.path(out_dir, "20_grade_reason_rates.png"), p_grade_reason,
       width = 12, height = 8, dpi = 300)

grade_setting_rates <- summarise_reason_rates(
  by_grade %>% filter(!is.na(setting)),
  c("academic_year", "school_level", "setting")
) %>%
<<<<<<< HEAD
=======

>>>>>>> f20ea168
  mutate(reason_lab = factor(reason_lab, levels = names(pal_reason)))
save_table(grade_setting_rates, "20_grade_setting_reason_rates.csv")
save_table(
  distinct(grade_setting_rates, academic_year, school_level, setting, total_rate),
  "20_grade_setting_total_rates.csv"
)

grade_setting_groups <- split(grade_setting_rates, grade_setting_rates$setting)
purrr::walk(names(grade_setting_groups), function(setting_name) {
  df <- grade_setting_groups[[setting_name]]
  if (nrow(df) == 0) return(NULL)
  title_suffix <- sprintf("— %s Schools", setting_name)
  total_plot <- plot_total_rate(
    distinct(df, academic_year, school_level, total_rate),
    paste("Suspension Rate by Grade Level", title_suffix),
    color_col = "school_level",
    palette = pal_level[grade_levels]
  )
  ggsave(
    file.path(out_dir, sprintf("20_grade_total_rate_%s.png", tolower(gsub("[^[:alnum:]]+", "_", setting_name)))),
    total_plot,
    width = 10,
    height = 6,
    dpi = 300
  )

  reason_plot <- plot_reason_area(
    df,
    "school_level",
    paste("Suspension Reasons by Grade Level", title_suffix)
  )
  ggsave(
    file.path(out_dir, sprintf("20_grade_reason_rates_%s.png", tolower(gsub("[^[:alnum:]]+", "_", setting_name)))),
    reason_plot,
    width = 12,
    height = 8,
    dpi = 300
  )
})

# --- 5) By locale ------------------------------------------------------------
loc_levels <- locale_levels[locale_levels != "Unknown"]
by_locale <- v6_all %>%
  filter(locale_simple %in% loc_levels) %>%
  mutate(locale_simple = factor(locale_simple, levels = loc_levels))

locale_rates <- summarise_reason_rates(by_locale, c("academic_year", "locale_simple")) %>%
  mutate(reason_lab = factor(reason_lab, levels = names(pal_reason)))
save_table(locale_rates, "20_locale_reason_rates.csv")

p_locale_total <- plot_total_rate(distinct(locale_rates, academic_year, locale_simple, total_rate),
                                  "Suspension Rate by Locale",
                                  color_col = "locale_simple",
                                  palette = pal_locale[loc_levels])

ggsave(file.path(out_dir, "20_locale_total_rate.png"), p_locale_total,
       width = 10, height = 6, dpi = 300)

p_locale_reason <- plot_reason_area(locale_rates, "locale_simple",
                                    "Suspension Reasons by Locale")

ggsave(file.path(out_dir, "20_locale_reason_rates.png"), p_locale_reason,
       width = 12, height = 8, dpi = 300)

<<<<<<< HEAD
=======

>>>>>>> f20ea168
locale_setting_rates <- summarise_reason_rates(
  by_locale %>% filter(!is.na(setting)),
  c("academic_year", "locale_simple", "setting")
) %>%
  mutate(reason_lab = factor(reason_lab, levels = names(pal_reason)))
save_table(locale_setting_rates, "20_locale_setting_reason_rates.csv")
save_table(
  distinct(locale_setting_rates, academic_year, locale_simple, setting, total_rate),
  "20_locale_setting_total_rates.csv"
)

locale_setting_groups <- split(locale_setting_rates, locale_setting_rates$setting)
purrr::walk(names(locale_setting_groups), function(setting_name) {
  df <- locale_setting_groups[[setting_name]]
  if (nrow(df) == 0) return(NULL)
  title_suffix <- sprintf("— %s Schools", setting_name)
  total_plot <- plot_total_rate(
    distinct(df, academic_year, locale_simple, total_rate),
    paste("Suspension Rate by Locale", title_suffix),
    color_col = "locale_simple",
    palette = pal_locale[loc_levels]
  )
  ggsave(
    file.path(out_dir, sprintf("20_locale_total_rate_%s.png", tolower(gsub("[^[:alnum:]]+", "_", setting_name)))),
    total_plot,
    width = 10,
    height = 6,
    dpi = 300
  )

  reason_plot <- plot_reason_area(
    df,
    "locale_simple",
    paste("Suspension Reasons by Locale", title_suffix)
  )
  ggsave(
    file.path(out_dir, sprintf("20_locale_reason_rates_%s.png", tolower(gsub("[^[:alnum:]]+", "_", setting_name)))),
    reason_plot,
    width = 12,
    height = 8,
    dpi = 300
  )
})

# --- 6) Reason trends by race quartile ---------------------------------------
quartile_levels <- names(pal_quartile)
<<<<<<< HEAD
race_quartile_data <- v6 %>%
  filter(subgroup %in% c("Black/African American", "Hispanic/Latino", "White")) %>%
  mutate(
    enrollment_quartile = case_when(
      subgroup == "Black/African American" ~ black_prop_q_label,
      subgroup == "Hispanic/Latino"        ~ hispanic_prop_q_label,
      subgroup == "White"                  ~ white_prop_q_label,
      TRUE                                  ~ NA_character_
    ),
=======
race_quartile_map <- tibble::tibble(
  subgroup = c("Black/African American", "Hispanic/Latino", "White"),
  quartile_col = c("black_prop_q_label", "hispanic_prop_q_label", "white_prop_q_label")
)

race_quartile_data <- v6 %>%
  filter(subgroup %in% race_quartile_map$subgroup) %>%
  left_join(race_quartile_map, by = "subgroup") %>%
  rowwise() %>%
  mutate(
    enrollment_quartile = .data[[quartile_col]]
  ) %>%
  ungroup() %>%
  mutate(
>>>>>>> f20ea168
    enrollment_quartile = factor(as.character(enrollment_quartile), levels = quartile_levels),
    setting = factor(setting, levels = names(pal_setting))
  ) %>%
  filter(!is.na(enrollment_quartile), !is.na(setting))

quartile_rates <- summarise_reason_rates(
  race_quartile_data,
  c("academic_year", "subgroup", "setting", "enrollment_quartile")
) %>%
  mutate(reason_lab = factor(reason_lab, levels = names(pal_reason)))

save_table(quartile_rates, "20_race_quartile_reason_rates.csv")

quartile_total_rates <- quartile_rates %>%
  distinct(academic_year, subgroup, setting, enrollment_quartile, total_rate)
save_table(quartile_total_rates, "20_race_quartile_total_rates.csv")

p_quartile_total <- ggplot(quartile_total_rates,
                           aes(x = academic_year, y = total_rate,
                               color = enrollment_quartile,
                               group = enrollment_quartile)) +
  geom_line(linewidth = 1.1) +
  geom_point(size = 2.5) +
  scale_color_manual(values = pal_quartile, drop = FALSE) +
  scale_y_continuous(labels = percent_format(accuracy = 1), limits = c(0, NA)) +
  facet_grid(setting ~ subgroup) +
  labs(
    title = "Suspension Rates by Enrollment Quartile and Race/Ethnicity",
    x = "Academic Year",
    y = "Suspension Rate",
    color = "Enrollment Quartile"
  ) +
  theme_minimal(base_size = 14) +
  theme(
    axis.text.x = element_text(angle = 45, hjust = 1),
    plot.title = element_text(face = "bold")
  )

ggsave(file.path(out_dir, "20_race_quartile_total_rates.png"), p_quartile_total,
       width = 14, height = 8, dpi = 300)

quartile_plot_groups <- quartile_rates %>% distinct(setting, subgroup)
purrr::pwalk(quartile_plot_groups, function(setting, subgroup) {
  df <- quartile_rates %>%
    filter(setting == !!setting, subgroup == !!subgroup)
  if (nrow(df) == 0) return(NULL)
  title_txt <- sprintf(
    "Suspension Reasons by Enrollment Quartile — %s (%s)",
    subgroup,
    setting
  )
  reason_plot <- plot_reason_area(
    df,
    "enrollment_quartile",
    title_txt
  )
  file_stub <- paste(setting, subgroup)
  file_stub <- tolower(gsub("[^[:alnum:]]+", "_", file_stub))
  ggsave(
    file.path(out_dir, sprintf("20_race_quartile_reason_rates_%s.png", file_stub)),
    reason_plot,
    width = 12,
    height = 8,
    dpi = 300
  )
})

message("Analysis complete. Tables and graphics saved to: ", out_dir)
<|MERGE_RESOLUTION|>--- conflicted
+++ resolved
@@ -53,7 +53,7 @@
   select(
     school_code,
     academic_year,
-<<<<<<< HEAD
+
     is_traditional,
     ends_with("_prop_q_label")
   ) %>%
@@ -63,26 +63,16 @@
       isFALSE(is_traditional) ~ "Non-traditional",
       TRUE                    ~ NA_character_
     )
-=======
-    is_traditional
->>>>>>> f20ea168
+
   )
 
 v6 <- v6 %>%
   left_join(features, by = c("school_code", "academic_year")) %>%
   mutate(
-<<<<<<< HEAD
+
     setting = factor(setting, levels = names(pal_setting)),
     across(ends_with("_prop_q_label"), ~ as.character(.x))
-=======
-    setting = case_when(
-      is_traditional ~ "Traditional",
-      is_traditional == FALSE ~ "Non-traditional",
-      TRUE ~ NA_character_
-    ),
-    setting = factor(setting, levels = names(pal_setting)),
-    across(ends_with("_prop_q_label"), ~ as.character(as.factor(.x)))
->>>>>>> f20ea168
+
   ) %>%
   select(-is_traditional)
 
@@ -95,10 +85,7 @@
   mutate(academic_year = factor(academic_year, levels = year_levels))
 
 v6_all <- v6 %>%
-<<<<<<< HEAD
-=======
-
->>>>>>> f20ea168
+
   filter(subgroup == "All Students")
 
 # --- helpers ------------------------------------------------------------------
@@ -228,10 +215,7 @@
        width = 10, height = 6, dpi = 300)
 
 # --- 3a) By school setting ---------------------------------------------------
-<<<<<<< HEAD
-=======
-
->>>>>>> f20ea168
+
 setting_rates <- summarise_reason_rates(
   v6_all %>% filter(!is.na(setting)),
   c("academic_year", "setting")
@@ -290,10 +274,7 @@
   by_grade %>% filter(!is.na(setting)),
   c("academic_year", "school_level", "setting")
 ) %>%
-<<<<<<< HEAD
-=======
-
->>>>>>> f20ea168
+
   mutate(reason_lab = factor(reason_lab, levels = names(pal_reason)))
 save_table(grade_setting_rates, "20_grade_setting_reason_rates.csv")
 save_table(
@@ -358,10 +339,6 @@
 ggsave(file.path(out_dir, "20_locale_reason_rates.png"), p_locale_reason,
        width = 12, height = 8, dpi = 300)
 
-<<<<<<< HEAD
-=======
-
->>>>>>> f20ea168
 locale_setting_rates <- summarise_reason_rates(
   by_locale %>% filter(!is.na(setting)),
   c("academic_year", "locale_simple", "setting")
@@ -408,7 +385,7 @@
 
 # --- 6) Reason trends by race quartile ---------------------------------------
 quartile_levels <- names(pal_quartile)
-<<<<<<< HEAD
+
 race_quartile_data <- v6 %>%
   filter(subgroup %in% c("Black/African American", "Hispanic/Latino", "White")) %>%
   mutate(
@@ -418,22 +395,6 @@
       subgroup == "White"                  ~ white_prop_q_label,
       TRUE                                  ~ NA_character_
     ),
-=======
-race_quartile_map <- tibble::tibble(
-  subgroup = c("Black/African American", "Hispanic/Latino", "White"),
-  quartile_col = c("black_prop_q_label", "hispanic_prop_q_label", "white_prop_q_label")
-)
-
-race_quartile_data <- v6 %>%
-  filter(subgroup %in% race_quartile_map$subgroup) %>%
-  left_join(race_quartile_map, by = "subgroup") %>%
-  rowwise() %>%
-  mutate(
-    enrollment_quartile = .data[[quartile_col]]
-  ) %>%
-  ungroup() %>%
-  mutate(
->>>>>>> f20ea168
     enrollment_quartile = factor(as.character(enrollment_quartile), levels = quartile_levels),
     setting = factor(setting, levels = names(pal_setting))
   ) %>%
