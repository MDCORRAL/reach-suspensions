--- conflicted
+++ resolved
@@ -58,11 +58,9 @@
   )
 
 # Locales to render (1 image per)
-<<<<<<< HEAD
+#codex/replace-local-grade-and-locale-lists-gfehth
 loc_levels <- setdiff(locale_levels, "Unknown")
-=======
-loc_levels <- locale_levels[locale_levels != "Unknown"]
->>>>>>> 05578880
+
 
 # --- 5) Plot helper (Sharpened with Corrected Label Size) ----------------------
 plot_one_locale <- function(loc_name) {
