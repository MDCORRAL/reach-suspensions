--- conflicted
+++ resolved
@@ -33,7 +33,7 @@
   ) %>%
   mutate(
     suspension_rate = if_else(cumulative_enrollment > 0, (total_suspensions / cumulative_enrollment) * 100, 0)
-<<<<<<< HEAD
+##codex/remove-obsolete-race_label-function
   ) %>%
   mutate(
     student_group = case_when(
@@ -61,9 +61,9 @@
 ##main
     )
   )
-=======
+
   ) 
->>>>>>> c894c887
+## main
 
 # --- 4) Create and Save Individual Plots --------------------------------------
 
