# analysis/07_rates_trad_vs_other_by_race_by_locale.R
# Suspension rates by race, comparing Traditional vs All other, split by locale.

# --- 1) Setup -----------------------------------------------------------------
suppressPackageStartupMessages({
  library(here); library(arrow); library(dplyr); library(tidyr)
  library(stringr); library(ggplot2); library(scales); library(ggrepel)
})

try(here::i_am("Analysis/07_rates_trad_vs_other_by_race_by_locale.R"), silent = TRUE)

source(here::here("R", "utils_keys_filters.R"))

# --- 2) Config ----------------------------------------------------------------
INCLUDE_UNKNOWN       <- FALSE  # include "Unknown" locale?
MAX_FACETS_PER_IMAGE  <- 2      # ≤ 2 race facets per image
LABEL_EVERY           <- 1      # 1 = every year; 2 = every other year, etc.
LABEL_SIZE            <- 2.6
NUDGE_X               <- 0.10
SEGMENT_ALPHA         <- 0.40
POINT_SIZE            <- 1.8
LINE_SIZE             <- 1.05
IMG_WIDTH             <- 12.5
IMG_HEIGHT            <- 6.0
IMG_DPI               <- 300
DROP_ALL_STUDENTS     <- TRUE   # drop TA when faceting by race
KEEP_CORE_RACES_ONLY  <- FALSE  # set TRUE to reduce clutter
CORE_RACES <- intersect(
  c("Black/African American", "Hispanic/Latino", "White", "Asian"),
  ALLOWED_RACES
)

set.seed(42)

# --- 3) Load & guards ---------------------------------------------------------
message("Loading data…")
v6_path <- here::here("data-stage","susp_v6_long.parquet")
if (!file.exists(v6_path)) stop("Data file not found: ", v6_path)
v6 <- arrow::read_parquet(v6_path)

need <- c("subgroup","academic_year","locale_simple","school_level",
          "school_type","total_suspensions","cumulative_enrollment")
miss <- setdiff(need, names(v6))
if (length(miss)) stop("Missing required columns: ", paste(miss, collapse=", "))

year_levels <- v6 %>%
  dplyr::filter(category_type == "Race/Ethnicity", subgroup == "All Students") %>%
  dplyr::distinct(academic_year) %>% dplyr::arrange(academic_year) %>% dplyr::pull(academic_year)
if (!length(year_levels)) stop("No TA rows to establish academic year order.")

# --- 4) School group & caption note ------------------------------------------
v6 <- v6 %>%
  mutate(
    school_group = dplyr::case_when(
      school_level %in% setdiff(LEVEL_LABELS, c("Other", "Alternative")) ~ "Traditional",
      TRUE                                                               ~ "All other"
    )
  )

# Build a short hint of what “All other” includes
alt_examples <- v6 %>%
  filter(school_level == "Alternative") %>%
  distinct(school_type) %>% pull() %>% tolower()
alt_hint <- c("continuation","community day","juvenile court","alternative")
alt_found <- alt_hint[alt_hint %in% unique(unlist(str_split(alt_examples, "\\W+")))]
alt_found_pretty <- if (length(alt_found)) paste(alt_found, collapse=", ") else "alternative settings"
all_other_note <- paste0("All other = Alternative (e.g., ", alt_found_pretty,
                         ") + schools with Other grade spans.")

# --- 5) Race labels -----------------------------------------------------------
# handled via shared canon_race_label() helper

# --- 6) Aggregate to pooled rates by year × locale × race × group ------------
df_all <- v6 %>%
  mutate(race = canon_race_label(subgroup)) %>%
  filter(race %in% ALLOWED_RACES) %>%
  group_by(academic_year, locale_simple, school_group, race) %>%
  summarise(
    susp   = sum(total_suspensions, na.rm = TRUE),
    enroll = sum(cumulative_enrollment, na.rm = TRUE),
    .groups = "drop"
  ) %>%
  mutate(
    rate      = if_else(enroll > 0, susp/enroll, NA_real_),
    year_fct  = factor(academic_year, levels = year_levels),
    label_txt = percent(rate, accuracy = 0.1)
  )

if (DROP_ALL_STUDENTS) df_all <- df_all %>% filter(race != "All Students")
if (KEEP_CORE_RACES_ONLY) df_all <- df_all %>% filter(race %in% CORE_RACES)
if (!nrow(df_all)) stop("No data available after filtering.")

# Locales to render
<<<<<<< HEAD
loc_levels <- if (INCLUDE_UNKNOWN) locale_levels else setdiff(locale_levels, "Unknown")
=======
loc_levels <- if (INCLUDE_UNKNOWN) locale_levels else locale_levels[locale_levels != "Unknown"]
>>>>>>> 05578880

# --- 7) Plot function: one locale, race-faceted (≤2 panels) -------------------
plot_locale_chunk <- function(dat_locale, races, loc_name, i, n_total) {
  dat <- dat_locale %>%
    filter(race %in% races) %>%
    mutate(
      race = factor(race, levels = races),
      is_label = ((as.integer(year_fct) - 1L) %% LABEL_EVERY) == 0
    )
  if (!nrow(dat)) return(NULL)
  labels_df <- dat %>% filter(!is.na(rate) & is_label)
  
  ggplot(dat, aes(x = year_fct, y = rate, color = school_group, group = school_group)) +
    geom_line(linewidth = LINE_SIZE) +
    geom_point(size = POINT_SIZE) +
    ggrepel::geom_text_repel(
      data = labels_df,
      aes(label = label_txt, color = school_group),
      size = LABEL_SIZE, show.legend = FALSE,
      direction = "y", nudge_x = NUDGE_X,
      box.padding = 0.16, point.padding = 0.16,
      min.segment.length = 0, segment.alpha = SEGMENT_ALPHA, segment.size = 0.25
    ) +
    scale_color_manual(values = c("Traditional"="#1f77b4", "All other"="#d62728"),
                       name = "School group") +
    scale_y_continuous(labels = percent_format(accuracy = 0.1), limits = c(0, NA),
                       expand = expansion(mult = c(0.05, 0.15))) +
    scale_x_discrete(expand = expansion(mult = c(0.05, 0.15))) +
    labs(
      title = paste0("Suspension Rates — ", loc_name, 
                     " (Set ", i, " of ", n_total, ")"),
      subtitle = "Suspension rate per 100 students; faceted by race/ethnicity",
      caption = all_other_note,
      x = NULL, y = "Suspension Rate (%)"
    ) +
    facet_wrap(~ race, ncol = MAX_FACETS_PER_IMAGE, scales = "free_y") +
    theme_minimal(base_size = 12) +
    theme(
      axis.text.x = element_text(angle = 35, hjust = 1),
      legend.position = "bottom",
      plot.title = element_text(face = "bold", size = 16),
      strip.text = element_text(face = "bold", size = 12),
      plot.margin = margin(12, 12, 12, 12)
    )
}

# --- 8) Render & save: loop over locales; chunk races per locale --------------
outdir <- here::here("outputs"); dir.create(outdir, showWarnings = FALSE)

for (loc in loc_levels) {
  dat_loc <- df_all %>% filter(locale_simple == loc)
  if (!nrow(dat_loc)) { message("Skipping ", loc, " (no data)."); next }
  
  # Order races by avg rate within this locale, then chunk into pairs
  race_order <- dat_loc %>%
    group_by(race) %>%
    summarise(avg_rate = mean(rate, na.rm = TRUE), .groups = "drop") %>%
    arrange(desc(avg_rate)) %>% pull(race)
  
  chunk_id <- ceiling(seq_along(race_order) / MAX_FACETS_PER_IMAGE)
  race_chunks <- split(race_order, chunk_id)
  message("Locale ", loc, ": ", length(race_chunks), " image(s).")
  
  for (i in seq_along(race_chunks)) {
    races_i <- race_chunks[[i]]
    p <- plot_locale_chunk(dat_loc, races_i, loc, i, length(race_chunks))
    if (is.null(p)) next
    print(p)
    fname <- sprintf("C_rates_trad_vs_other_by_race_%s_set_%02d.png",
                     stringr::str_replace_all(loc, "[^A-Za-z0-9]+", "_"), i)
    ggsave(file.path(outdir, fname), p,
           width = IMG_WIDTH, height = IMG_HEIGHT, dpi = IMG_DPI, bg = "white")
  }
}

message("✓ Done. Images saved to: ", outdir)<|MERGE_RESOLUTION|>--- conflicted
+++ resolved
@@ -91,11 +91,9 @@
 if (!nrow(df_all)) stop("No data available after filtering.")
 
 # Locales to render
-<<<<<<< HEAD
+#codex/replace-local-grade-and-locale-lists-gfehth
 loc_levels <- if (INCLUDE_UNKNOWN) locale_levels else setdiff(locale_levels, "Unknown")
-=======
-loc_levels <- if (INCLUDE_UNKNOWN) locale_levels else locale_levels[locale_levels != "Unknown"]
->>>>>>> 05578880
+
 
 # --- 7) Plot function: one locale, race-faceted (≤2 panels) -------------------
 plot_locale_chunk <- function(dat_locale, races, loc_name, i, n_total) {
