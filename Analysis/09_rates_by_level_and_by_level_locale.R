--- conflicted
+++ resolved
@@ -76,11 +76,9 @@
 
 # B) Split by locale -> by LEVEL × LOCALE × RACE × YEAR
 # Locales to render
-<<<<<<< HEAD
+$codex/replace-local-grade-and-locale-lists-gfehth
 loc_levels <- if (INCLUDE_UNKNOWN_LOCALE) locale_levels else setdiff(locale_levels, "Unknown")
-=======
-loc_levels <- if (INCLUDE_UNKNOWN_LOCALE) locale_levels else locale_levels[locale_levels != "Unknown"]
->>>>>>> 05578880
+
 
 df_level_loc <- base %>%
   group_by(school_level, locale_simple, race, academic_year, year_fct) %>%
