--- conflicted
+++ resolved
@@ -35,18 +35,8 @@
 )
 stopifnot(all(need_cols %in% names(v6)))
 
-<<<<<<< HEAD
-=======
-# duplicate rows with school_group and/or school_level = "All" for
-# overall statewide summaries and breakdowns
-v6_all <- bind_rows(
-  v6,
-  v6 %>% mutate(school_group = "All"),
-  v6 %>% mutate(school_level = "All"),
-  v6 %>% mutate(school_group = "All", school_level = "All")
-)
+#codex/delete-or-modify-v6_all-creation
 
->>>>>>> 0638b630
 # ---- Statewide totals --------------------------------------------------------
 statewide_all <- v6_all %>%
   group_by(academic_year, subgroup, school_group, school_level) %>%
