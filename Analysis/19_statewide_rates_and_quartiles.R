--- conflicted
+++ resolved
@@ -197,18 +197,13 @@
   )
 
 black_prop <- v6 %>%
-<<<<<<< HEAD
+##codex/update-deduplication-logic-in-enrollment-script
   filter(subgroup == "Black/African American") %>%
   left_join(
     all_enroll,
     by = enrollment_keys,
     relationship = "one-to-one",
     na_matches = "na"
-=======
-  filter(
-    category_type == "Race/Ethnicity",
-    subgroup == "Black/African American"
->>>>>>> d3c6c52f
   ) %>%
   group_by(cds_school, academic_year) %>%
   summarise(
