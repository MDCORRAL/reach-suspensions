--- conflicted
+++ resolved
@@ -45,12 +45,7 @@
 # ---- Statewide totals --------------------------------------------------------
 
 statewide_all <- v6_all %>%
-<<<<<<< HEAD
   group_by(academic_year, subgroup, school_group, school_type) %>%
-=======
-  group_by(academic_year, subgroup, school_group, school_level) %>%
-
->>>>>>> a40d1d25
   summarise(
     total_suspensions = sum(total_suspensions, na.rm = TRUE),
     total_enrollment  = sum(cumulative_enrollment, na.rm = TRUE),
