# analysis/19_statewide_rates_and_quartiles.R
#
##codex/create-statewide-data-frame-analysis-ke1b6
# Build statewide suspension/enrollment totals prior to any filtering.
# Also derive quartile summaries (e.g., by enrollment, racial proportion)
# independent from those statewide totals.


suppressPackageStartupMessages({
  library(here)
  library(dplyr)
  library(arrow)
})

try(here::i_am("Analysis/19_statewide_rates_and_quartiles.R"), silent = TRUE)

source(here::here("R", "utils_keys_filters.R"))

# ---- Load raw long file ------------------------------------------------------
v6 <- read_parquet(here("data-stage", "susp_v6_long.parquet")) %>%
  build_keys() %>%
##odex/create-statewide-data-frame-analysis-ke1b6u
  filter_campus_only() %>%
  mutate(
    school_group = if_else(
      school_level %in% c("Elementary", "Middle", "High"),
      "Traditional",
      "Non-traditional"
    )
  )

need_cols <- c(
  "category_type", "subgroup", "academic_year", "school_group",
  "school_level", "total_suspensions", "cumulative_enrollment"
)
stopifnot(all(need_cols %in% names(v6)))

#codex/delete-or-modify-v6_all-creation

# ---- Statewide totals --------------------------------------------------------
<<<<<<< HEAD
statewide <- v6 %>%
  group_by(subgroup, academic_year) %>%
  # Rates are pooled: suspensions and enrollment are summed across schools
  # before computing the statewide rate. This contrasts with scripts that
  # compute school-level rates and then take an unweighted average (e.g.,
  # R/23_rates_by_year_quartile_subgroup.R), which would give small and large
  # schools the same influence. The pooled approach weights each student
  # equally.

=======
statewide_all <- v6_all %>%
  group_by(academic_year, subgroup, school_group, school_level) %>%
>>>>>>> bfadfd66
  summarise(
    total_suspensions = sum(total_suspensions, na.rm = TRUE),
    total_enrollment  = sum(cumulative_enrollment, na.rm = TRUE),
    statewide_rate    = if_else(total_enrollment > 0, total_suspensions / total_enrollment, NA_real_),
    .groups = "drop"
  )

# overall statewide totals only (both group and level = "All")
statewide <- statewide_all %>%
  filter(school_group == "All", school_level == "All")

write_parquet(statewide, here("data-stage", "statewide_totals.parquet"))

# breakdowns by school_group and school_level
statewide_breakdowns <- statewide_all %>%
  filter(!(school_group == "All" & school_level == "All"))

write_parquet(
  statewide_breakdowns,
  here("data-stage", "statewide_totals_breakdowns.parquet")
)

# ---- Quartile helpers --------------------------------------------------------
##codex/create-statewide-data-frame-analysis-ke1b6u
# Quartiles by total school enrollment (All Students baseline)
school_enroll <- v6 %>%
  filter(category_type == "Race/Ethnicity", subgroup == "All Students") %>%
  select(cds_school, academic_year, total_enrollment_all = cumulative_enrollment) %>%
  group_by(academic_year) %>%
  mutate(enrollment_q = ntile(total_enrollment_all, 4)) %>%
  ungroup()

v6_enroll_q <- v6 %>%
  left_join(school_enroll %>% select(cds_school, academic_year, enrollment_q),
    by = c("cds_school", "academic_year"))

v6_enroll_q_all <- bind_rows(v6_enroll_q, v6_enroll_q %>% mutate(school_group = "All"))

by_enrollment <- v6_enroll_q_all %>%
  filter(!is.na(enrollment_q)) %>%
  group_by(category_type, subgroup, academic_year, enrollment_q, school_group) %>%

  summarise(
    suspensions = sum(total_suspensions, na.rm = TRUE),
    enrollment  = sum(cumulative_enrollment, na.rm = TRUE),
    rate        = if_else(enrollment > 0, suspensions / enrollment, NA_real_),
    .groups     = "drop"
  )

write_parquet(by_enrollment, here("data-stage", "quartile_rates_by_enrollment.parquet"))

##codex/create-statewide-data-frame-analysis-ke1b6u

# Quartiles by racial proportion example: Black share of enrollment
# Compute proportion of Black enrollment out of school total and derive quartiles
all_enroll <- v6 %>%
  filter(subgroup == "All Students") %>%
  select(cds_school, academic_year, total_enrollment_all = cumulative_enrollment)

black_prop <- v6 %>%
  filter(subgroup == "Black/African American") %>%
  left_join(all_enroll, by = c("cds_school", "academic_year")) %>%
  mutate(black_prop = if_else(total_enrollment_all > 0, cumulative_enrollment / total_enrollment_all, NA_real_))

by_black_prop <- black_prop %>%
  group_by(academic_year) %>%
  mutate(black_prop_q = ntile(black_prop, 4)) %>%
  filter(!is.na(black_prop_q)) %>%
  group_by(academic_year, black_prop_q) %>%

  summarise(
    suspensions = sum(total_suspensions, na.rm = TRUE),
    enrollment  = sum(cumulative_enrollment, na.rm = TRUE),
    rate        = if_else(enrollment > 0, suspensions / enrollment, NA_real_),
    .groups     = "drop"
  )

write_parquet(by_black_prop, here("data-stage", "quartile_rates_by_black_prop.parquet"))

# End of file<|MERGE_RESOLUTION|>--- conflicted
+++ resolved
@@ -38,20 +38,10 @@
 #codex/delete-or-modify-v6_all-creation
 
 # ---- Statewide totals --------------------------------------------------------
-<<<<<<< HEAD
-statewide <- v6 %>%
-  group_by(subgroup, academic_year) %>%
-  # Rates are pooled: suspensions and enrollment are summed across schools
-  # before computing the statewide rate. This contrasts with scripts that
-  # compute school-level rates and then take an unweighted average (e.g.,
-  # R/23_rates_by_year_quartile_subgroup.R), which would give small and large
-  # schools the same influence. The pooled approach weights each student
-  # equally.
 
-=======
 statewide_all <- v6_all %>%
   group_by(academic_year, subgroup, school_group, school_level) %>%
->>>>>>> bfadfd66
+
   summarise(
     total_suspensions = sum(total_suspensions, na.rm = TRUE),
     total_enrollment  = sum(cumulative_enrollment, na.rm = TRUE),
