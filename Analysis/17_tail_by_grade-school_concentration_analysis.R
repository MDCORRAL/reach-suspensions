--- conflicted
+++ resolved
@@ -302,20 +302,6 @@
     school_id   = !!sym(cols$school_id),
     school_name = if (has_school_name) !!sym(cols$school_name) else !!sym(cols$school_id),
     year        = !!sym(cols$year),
-<<<<<<< HEAD
-    enrollment  = !!sym(cols$enrollment),
-    total_susp  = !!sym(cols$total_susp),
-    undup_susp  = !!sym(cols$undup_susp),
-    school_name = if ("school_name" %in% names(dat0)) !!sym(cols$school_name) else !!sym(cols$school_id),
-    level       = !!sym(cols$level)
-  ) %>%
-  mutate(
-    year_num    = extract_year(year),
-    enrollment  = as.numeric(enrollment),
-    total_susp  = as.numeric(total_susp),
-    undup_susp  = as.numeric(undup_susp),
-    measure     = if (MEASURE == "undup_susp") undup_susp else total_susp
-=======
     setting     = map_setting(!!sym(cols$setting)),
     level       = map_grade_level(!!sym(cols$level)),
     enrollment  = as.numeric(!!sym(cols$enrollment)),
@@ -323,7 +309,6 @@
     undup_susp  = as.numeric(!!sym(cols$undup_susp)),
     measure     = if (MEASURE == "undup_susp") undup_susp else total_susp,
     year_num    = extract_year(year)
->>>>>>> 07552a0d
   ) %>%
   # Filter out invalid records
   filter(
