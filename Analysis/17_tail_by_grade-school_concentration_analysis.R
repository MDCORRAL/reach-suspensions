--- conflicted
+++ resolved
@@ -299,7 +299,7 @@
   # Filter to Total/All Students records only
   filter(str_to_lower(subgroup) %in% c("total", "all students", "ta")) %>%
   transmute(
-<<<<<<< HEAD
+#codex/refactor-scripts-to-use-transmute
     school_id   = as.character(!!sym(cols$school_id)),
     school_name = if (has_school_name) as.character(!!sym(cols$school_name)) else as.character(!!sym(cols$school_id)),
     year        = as.character(!!sym(cols$year)),
@@ -308,21 +308,6 @@
     enrollment  = as.numeric(!!sym(cols$enrollment)),
     total_susp  = as.numeric(!!sym(cols$total_susp)),
     undup_susp  = as.numeric(!!sym(cols$undup_susp)),
-=======
-    school_id   = !!sym(cols$school_id),
-    school_name = if (has_school_name) !!sym(cols$school_name) else !!sym(cols$school_id),
-    year        = !!sym(cols$year),
-    enrollment  = !!sym(cols$enrollment),
-    total_susp  = !!sym(cols$total_susp),
-    undup_susp  = !!sym(cols$undup_susp),
-    setting     = !!sym(cols$setting),
-    level       = !!sym(cols$level)
-  ) %>%
-  mutate(
-    setting     = map_setting(setting),
-    level       = map_grade_level(level),
-    across(c(enrollment, total_susp, undup_susp), as.numeric),
->>>>>>> 6b7a6a36
     measure     = if (MEASURE == "undup_susp") undup_susp else total_susp,
     year_num    = extract_year(year)
   ) %>%
