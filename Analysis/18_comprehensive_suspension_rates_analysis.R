# claude_R/18_comprehensive_suspension_rates_analysis.R
# R/26_comprehensive_suspension_rates_analysis.R
# Comprehensive analysis of suspension rates for all races/ethnicities
# by Black quartile, White quartile, traditional/non-traditional, and grade level
# Following REACH repository conventions

suppressPackageStartupMessages({
  library(dplyr); library(stringr); library(forcats); library(janitor)
  library(arrow); library(here); library(ggplot2); library(openxlsx)
  library(scales); library(tidyr); library(purrr); library(readr); library(ggrepel)
})
# Load repository utilities
source(here("R", "utils_keys_filters.R"))
message(">>> Running from project root: ", here::here())
# -------------------------------------------------------------------------
# Configuration and Helper Functions
# -------------------------------------------------------------------------

# Data paths
DATA_STAGE <- here("data-stage")
V6_LONG_PARQ <- file.path(DATA_STAGE, "susp_v6_long.parquet")
V6F_PARQ <- file.path(DATA_STAGE, "susp_v6_features.parquet")
stopifnot(file.exists(V6_LONG_PARQ), file.exists(V6F_PARQ))
v5 <- read_parquet(V6_LONG_PARQ)
v6_features <- read_parquet(V6F_PARQ)

# Output setup
RUN_TAG <- format(Sys.time(), "%Y%m%d_%H%M")
OUT_DIR <- here("outputs", paste0("comprehensive_rates_", RUN_TAG))
if (!dir.exists(OUT_DIR)) dir.create(OUT_DIR, recursive = TRUE)

# Helper functions from repository conventions
safe_div <- function(x, y) ifelse(y == 0 | is.na(y), NA_real_, x / y)

norm_quartile <- function(x) {
  x_clean <- str_replace_all(as.character(x), "\\s*\\([^)]*\\)|\\s+", "")
  x_clean <- str_to_upper(x_clean)
  case_when(
    x_clean %in% c("Q1", "1") ~ "Q1",
    x_clean %in% c("Q2", "2") ~ "Q2", 
    x_clean %in% c("Q3", "3") ~ "Q3",
    x_clean %in% c("Q4", "4") ~ "Q4",
    TRUE ~ NA_character_
  )
}

order_year <- function(x) {
  factor(x, levels = sort(unique(x)))
}

order_quartile <- function(x) {
  factor(x, levels = c("Q1", "Q2", "Q3", "Q4"))
}

<<<<<<< HEAD
# canon_race_label sourced from R/utils_keys_filters.R
=======
# Canonical race/ethnicity labels following repository conventions
canon_race_label <- function(x) {
  x_clean <- str_to_lower(str_trim(x))
  case_when(
    x_clean %in% c("ta", "total", "all students", "all_students") ~ "All Students",
    x_clean %in% c("ra", "asian") ~ "Asian",
    x_clean %in% c("rb", "black", "african american", "black/african american", "african_american") ~ "Black/African American",
    x_clean %in% c("rf", "filipino") ~ "Filipino", 
    x_clean %in% c("rh", "hispanic", "latino", "hispanic/latino", "hispanic_latino") ~ "Hispanic/Latino",
    x_clean %in% c("ri", "american indian", "alaska native", "american indian/alaska native", "native american") ~ "American Indian/Alaska Native",
    x_clean %in% c("rp", "pacific islander", "native hawaiian") ~ "Pacific Islander",
    x_clean %in% c("rt", "two or more", "multiple", "two or more races", "multirace") ~ "Two or More Races",
    x_clean %in% c("rw", "white") ~ "White",
    str_detect(x_clean, "disabilit|special.{0,5}ed") ~ "Students with Disabilities",
    str_detect(x_clean, "english.{0,5}learn|ell") ~ "English Learner",
    str_detect(x_clean, "gender|male|female") ~ "By Gender",
    TRUE ~ NA_character_
  )
}
>>>>>>> 18476205

# Color palette following repository conventions
reach_quartile_cols <- c(
  Q1 = "#0072B2",  # blue
  Q2 = "#E69F00",  # orange
  Q3 = "#009E73",  # green
  Q4 = "#D55E00"   # vermillion
)

reach_race_cols <- c(
  "All Students" = "#000000",
  "Asian" = "#1f77b4",
  "Black/African American" = "#ff7f0e", 
  "Filipino" = "#2ca02c",
  "Hispanic/Latino" = "#d62728",
  "American Indian/Alaska Native" = "#9467bd",
  "Pacific Islander" = "#8c564b",
  "Two or More Races" = "#e377c2",
  "White" = "#7f7f7f",
  "Students with Disabilities" = "#bcbd22",
  "English Learner" = "#17becf"
)

# -------------------------------------------------------------------------
# Data Loading and Processing
# -------------------------------------------------------------------------

# DIRECT FIX: Get grade levels directly from v6 long
message("=== APPLYING DIRECT GRADE LEVEL FIX ===")

# Step 1: Get everything directly from v6 long (which has all the data we need)
v5_complete <- v5 %>%
  clean_names() %>%
  build_keys() %>%
  filter_campus_only() %>%
  transmute(
    school_code = school_code,
    year = as.character(academic_year),
    race_ethnicity = canon_race_label(subgroup),
    enrollment = as.numeric(cumulative_enrollment),
    total_suspensions = as.numeric(total_suspensions),
    undup_suspensions = as.numeric(unduplicated_count_of_students_suspended_total),
    white_q = norm_quartile(white_prop_q_label),
    black_q = norm_quartile(black_prop_q_label),
    school_level = school_level,
    grade_level = school_level
  ) %>%
  filter(
    !is.na(race_ethnicity),
    !is.na(enrollment),
    !is.na(total_suspensions),
    enrollment > 0,
    total_suspensions >= 0
  ) %>%
  mutate(
    suspension_rate = safe_div(total_suspensions, enrollment),
    undup_rate = safe_div(undup_suspensions, enrollment)
  )
# Step 2: Get traditional status from v6_features
v6_traditional <- v6_features %>%
  clean_names() %>%
  transmute(
    school_code = as.character(school_code),
    year = as.character(year),
    is_traditional = !is.na(is_traditional) & is_traditional
  ) %>%
  distinct()

# Step 3: Join and finalize
analytic_data <- v5_complete %>%
  left_join(v6_traditional, by = c("school_code", "year")) %>%
  mutate(
    is_traditional = ifelse(is.na(is_traditional), TRUE, is_traditional),
    setting = ifelse(is_traditional, "Traditional", "Non-traditional")
  ) %>%
  filter(!is.na(white_q), !is.na(black_q)) %>%
  mutate(
    year = order_year(year),
    black_q = order_quartile(black_q),
    white_q = order_quartile(white_q),
    setting = factor(setting, levels = c("Traditional", "Non-traditional")),
    grade_level = factor(grade_level, levels = c("Elementary", "Middle", "High", "K-12", "Alternative", "Other/Unknown"))
  )

# NOW add the diagnostic code:
unknown_schools <- analytic_data %>%
  filter(grade_level == "Other/Unknown") %>%
  count(school_level, sort = TRUE) %>%
  head(20)

message("Top school level values classified as Other/Unknown:")
print(unknown_schools)

# -------------------------------------------------------------------------
# Analysis Functions
# -------------------------------------------------------------------------

# Summary statistics by grouping variables
calc_summary_stats <- function(data, ...) {
  data %>%
    group_by(...) %>%
    summarise(
      n_schools = n_distinct(school_code),
      n_records = n(),
      total_enrollment = sum(enrollment, na.rm = TRUE),
      total_suspensions = sum(total_suspensions, na.rm = TRUE),
      mean_rate = mean(suspension_rate, na.rm = TRUE),
      median_rate = median(suspension_rate, na.rm = TRUE),
      pooled_rate = safe_div(total_suspensions, total_enrollment),
      .groups = "drop"
    ) %>%
    mutate(
      pooled_rate_pct = percent(pooled_rate, accuracy = 0.1),
      mean_rate_pct = percent(mean_rate, accuracy = 0.1),
      median_rate_pct = percent(median_rate, accuracy = 0.1)
    )
}
# -------------------------------------------------------------------------
# Comprehensive Analysis by All Dimensions
# -------------------------------------------------------------------------
major_races <- c("All Students", "Black/African American", "Hispanic/Latino", "White", "Asian")

# 1. Overall rates by race/ethnicity and year
rates_by_race_year <- calc_summary_stats(analytic_data, year, race_ethnicity)

# 2. Rates by Black quartile
rates_by_black_q <- calc_summary_stats(analytic_data, year, black_q, race_ethnicity)

# 3. Rates by White quartile  
rates_by_white_q <- calc_summary_stats(analytic_data, year, white_q, race_ethnicity)

# 4. Rates by traditional/non-traditional setting
rates_by_setting <- calc_summary_stats(analytic_data, year, setting, race_ethnicity)

# 5. Rates by grade level
rates_by_grade <- calc_summary_stats(analytic_data, year, grade_level, race_ethnicity)

# 6. Comprehensive cross-tabulation: All dimensions together
rates_comprehensive <- calc_summary_stats(
  analytic_data, 
  year, race_ethnicity, black_q, white_q, setting, grade_level)

#6extra_Quartile disparity summary
disparity_summary <- rates_by_black_q %>%
  filter(race_ethnicity %in% major_races) %>%
  select(year, race_ethnicity, black_q, pooled_rate) %>%
  pivot_wider(names_from = black_q, values_from = pooled_rate) %>%
  mutate(
    Q4_Q1_ratio = Q4/Q1,
    Q4_Q1_diff = Q4 - Q1
  )

# 7. Focused comparisons for key demographics
# Traditional schools only, comparing quartiles for major racial groups
key_races <- c("All Students", "Black/African American", "Hispanic/Latino", "White", "Asian")

rates_traditional_focus <- analytic_data %>%
  filter(
    setting == "Traditional",
    race_ethnicity %in% key_races
  ) %>%
  calc_summary_stats(year, black_q, white_q, race_ethnicity, grade_level)

# -------------------------------------------------------------------------
# Visualization Functions
# -------------------------------------------------------------------------

create_quartile_plot <- function(data, quartile_var, quartile_label, race_filter = NULL) {
  if (!is.null(race_filter)) {
    data <- data %>% filter(race_ethnicity %in% race_filter)
  }
  
  ggplot(data, aes(x = year, y = pooled_rate, 
                   color = !!sym(quartile_var), 
                   group = interaction(!!sym(quartile_var), race_ethnicity))) +
    geom_line(linewidth = 1.1) +
    geom_point(size = 2) +
    # ADD :
    geom_text_repel(aes(label = percent(pooled_rate, accuracy = 0.1)),
                    size = 3, box.padding = 0.25, point.padding = 0.2,
                    max.overlaps = 30, segment.color = "grey70", 
                    segment.size = 0.3, fontface = "bold") +
    facet_wrap(~ race_ethnicity, scales = "free_y") +
    scale_color_manual(values = reach_quartile_cols, name = quartile_label) +
    scale_y_continuous(labels = percent_format(accuracy = 0.1)) +
    labs(
      title = paste("Suspension Rates by", quartile_label, "and Race/Ethnicity"),
      subtitle = "Traditional schools only • Pooled rates within year × quartile × race",
      x = "Academic Year",
      y = "Suspension Rate"
    ) +
    theme_minimal(base_size = 11) +
    theme(
      axis.text.x = element_text(angle = 45, hjust = 1),
      strip.text = element_text(size = 9),
      legend.position = "bottom",
      # ADD THESE LINES:
      panel.background = element_rect(fill = "white", color = NA),
      plot.background = element_rect(fill = "white", color = NA),
      panel.grid.major = element_line(color = "grey90", linewidth = 0.3),
      panel.grid.minor = element_blank()
    )
}

# Create comparison plot by school setting
create_setting_plot <- function(data, race_filter = NULL) {
  if (!is.null(race_filter)) {
    data <- data %>% filter(race_ethnicity %in% race_filter)
  }
  
  ggplot(data, aes(x = year, y = pooled_rate, 
                   color = setting, group = interaction(setting, race_ethnicity))) +
    geom_line(linewidth = 1.1) +
    geom_point(size = 2) +
    # ADD THIS LINE:
    geom_text_repel(aes(label = percent(pooled_rate, accuracy = 0.1)),
                    size = 3, box.padding = 0.25, point.padding = 0.2,
                    max.overlaps = 30, segment.color = "grey70", 
                    segment.size = 0.3, fontface = "bold") +
    facet_wrap(~ race_ethnicity, scales = "free_y") +
    scale_color_manual(values = c("Traditional" = "#0072B2", "Non-traditional" = "#D55E00")) +
    scale_y_continuous(labels = percent_format(accuracy = 0.1)) +
    labs(
      title = "Suspension Rates: Traditional vs Non-traditional Schools",
      subtitle = "Pooled rates within year × setting × race",
      x = "Academic Year", 
      y = "Suspension Rate",
      color = "School Setting"
    ) +
    theme_minimal(base_size = 11) +
    theme(
      axis.text.x = element_text(angle = 45, hjust = 1),
      strip.text = element_text(size = 9),
      legend.position = "bottom",
      # ADD THESE LINES:
      panel.background = element_rect(fill = "white", color = NA),
      plot.background = element_rect(fill = "white", color = NA),
      panel.grid.major = element_line(color = "grey90", linewidth = 0.3),
      panel.grid.minor = element_blank()
    )
}
# -------------------------------------------------------------------------
# Generate Visualizations
# -------------------------------------------------------------------------
# -------------------------------------------------------------------------
# Generate Visualizations
# -------------------------------------------------------------------------

# Focus on major racial/ethnic groups for clarity
major_races <- c("All Students", "Black/African American", "Hispanic/Latino", "White", "Asian")

# Plot 1: Rates by Black quartile
p1_black_q <- rates_by_black_q %>%
  filter(race_ethnicity %in% major_races) %>%
  create_quartile_plot("black_q", "Black Enrollment Quartile")

# Plot 2: Rates by White quartile  
p2_white_q <- rates_by_white_q %>%
  filter(race_ethnicity %in% major_races) %>%
  create_quartile_plot("white_q", "White Enrollment Quartile")

# Plot 3: Traditional vs Non-traditional
p3_setting <- rates_by_setting %>%
  filter(race_ethnicity %in% major_races) %>%
  create_setting_plot()

# Grade_level_plots:
create_grade_level_plot <- function() {
  plot_data <- analytic_data %>%
    filter(
      race_ethnicity == "Black/African American",
      setting == "Traditional",
      grade_level %in% c("Elementary", "Middle", "High", "K-12")
    ) %>%
    calc_summary_stats(year, grade_level, black_q)
  
  if (nrow(plot_data) == 0) {
    message("Warning: No data for Black students grade level plot after filtering")
    return(ggplot() + 
             annotate("text", x = 0.5, y = 0.5, label = "No data available after filtering", size = 6) +
             labs(title = "Black Student Suspension Rates by Grade Level",
                  subtitle = "No data available after filtering") +
             theme_void())
  }
  
  # Check what grade levels we actually have
  available_grades <- unique(plot_data$grade_level)
  message("Creating grade level plot with: ", paste(available_grades, collapse = ", "))
  
  ggplot(plot_data, aes(x = year, y = pooled_rate, color = black_q, group = black_q)) +
    geom_line(linewidth = 1.1) +
    geom_point(size = 2) +
    facet_wrap(~ grade_level) +
    scale_color_manual(values = reach_quartile_cols, name = "Black Enrollment\nQuartile") +
    scale_y_continuous(labels = percent_format(accuracy = 0.1)) +
    labs(
      title = "Black Student Suspension Rates by Grade Level and Black Enrollment Quartile",
      subtitle = "Traditional schools only",
      x = "Academic Year",
      y = "Suspension Rate"
    ) +
    theme_minimal(base_size = 11) +
    theme(
      axis.text.x = element_text(angle = 45, hjust = 1),
      legend.position = "bottom"
    )
}

# Plot 4: Grade level comparison for Black students in Traditional schools
p4_grade_black <- create_grade_level_plot()

# Export Results
# -------------------------------------------------------------------------

# Save plots
ggsave(file.path(OUT_DIR, "rates_by_black_quartile.png"), p1_black_q, 
       width = 12, height = 8, dpi = 300)
ggsave(file.path(OUT_DIR, "rates_by_white_quartile.png"), p2_white_q, 
       width = 12, height = 8, dpi = 300)  
ggsave(file.path(OUT_DIR, "rates_by_setting.png"), p3_setting,
       width = 12, height = 8, dpi = 300)
ggsave(file.path(OUT_DIR, "black_rates_by_grade_level.png"), p4_grade_black,
       width = 12, height = 6, dpi = 300)

# Create comprehensive Excel workbook
wb <- createWorkbook()

# Sheet 1: Overall rates by race and year
addWorksheet(wb, "rates_by_race_year")
writeData(wb, "rates_by_race_year", rates_by_race_year)

# Sheet 2: Rates by Black quartile
addWorksheet(wb, "rates_by_black_quartile")  
writeData(wb, "rates_by_black_quartile", rates_by_black_q)

# Sheet 3: Rates by White quartile
addWorksheet(wb, "rates_by_white_quartile")
writeData(wb, "rates_by_white_quartile", rates_by_white_q)

# Sheet 4: Rates by school setting
addWorksheet(wb, "rates_by_setting")
writeData(wb, "rates_by_setting", rates_by_setting)

# Sheet 5: Rates by grade level
addWorksheet(wb, "rates_by_grade_level")
writeData(wb, "rates_by_grade_level", rates_by_grade)

# Sheet 6: Comprehensive cross-tab (filtered for major races to avoid huge file)
addWorksheet(wb, "comprehensive_analysis")
rates_comprehensive_filtered <- rates_comprehensive %>%
  filter(race_ethnicity %in% major_races, n_records >= 5) # minimum threshold for reliability
writeData(wb, "comprehensive_analysis", rates_comprehensive_filtered)

# Sheet 7: Traditional schools focus analysis
addWorksheet(wb, "traditional_schools_focus")
writeData(wb, "traditional_schools_focus", rates_traditional_focus)

# Sheet 8: Summary statistics
summary_stats <- list(
  total_records = nrow(analytic_data),
  unique_schools = n_distinct(analytic_data$school_code),
  years_covered = length(unique(analytic_data$year)),
  race_categories = length(unique(analytic_data$race_ethnicity)),
  black_q_schools = analytic_data %>% count(black_q, name = "n_schools"),
  white_q_schools = analytic_data %>% count(white_q, name = "n_schools"),
  setting_schools = analytic_data %>% count(setting, name = "n_schools"),
  grade_schools = analytic_data %>% count(grade_level, name = "n_schools")
)

addWorksheet(wb, "summary_statistics")
writeData(wb, "summary_statistics", 
          data.frame(
            metric = names(summary_stats)[1:4],
            value = c(summary_stats$total_records, summary_stats$unique_schools, 
                      summary_stats$years_covered, summary_stats$race_categories)
          ), startRow = 1)

# Save Excel file
excel_path <- file.path(OUT_DIR, "comprehensive_suspension_rates_analysis.xlsx")
saveWorkbook(wb, excel_path, overwrite = TRUE)

# Create summary report
cat("COMPREHENSIVE SUSPENSION RATES ANALYSIS COMPLETE\n")
cat("===============================================\n\n")
cat("Output directory:", OUT_DIR, "\n\n")
cat("Files created:\n")
cat("- rates_by_black_quartile.png\n")
cat("- rates_by_white_quartile.png\n") 
cat("- rates_by_setting.png\n")
cat("- black_rates_by_grade_level.png\n")
cat("- comprehensive_suspension_rates_analysis.xlsx\n\n")
cat("Dataset summary:\n")
cat("- Total records:", nrow(analytic_data), "\n")
cat("- Unique schools:", n_distinct(analytic_data$school_code), "\n")
cat("- Years covered:", paste(sort(unique(analytic_data$year)), collapse = ", "), "\n")
cat("- Race/ethnicity categories:", length(unique(analytic_data$race_ethnicity)), "\n")
cat("- Black quartile distribution:\n")
print(table(analytic_data$black_q, useNA = "always"))
cat("- White quartile distribution:\n") 
print(table(analytic_data$white_q, useNA = "always"))
cat("- Setting distribution:\n")
print(table(analytic_data$setting, useNA = "always"))
cat("- Grade level distribution:\n")
print(table(analytic_data$grade_level, useNA = "always"))

message("\nAnalysis complete. Check output directory: ", OUT_DIR)<|MERGE_RESOLUTION|>--- conflicted
+++ resolved
@@ -52,9 +52,9 @@
   factor(x, levels = c("Q1", "Q2", "Q3", "Q4"))
 }
 
-<<<<<<< HEAD
+#### codex/refactor-canon_race_label-and-labels
 # canon_race_label sourced from R/utils_keys_filters.R
-=======
+
 # Canonical race/ethnicity labels following repository conventions
 canon_race_label <- function(x) {
   x_clean <- str_to_lower(str_trim(x))
@@ -74,7 +74,7 @@
     TRUE ~ NA_character_
   )
 }
->>>>>>> 18476205
+####main
 
 # Color palette following repository conventions
 reach_quartile_cols <- c(
