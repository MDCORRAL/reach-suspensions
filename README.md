## R Project Setup with renv

This project uses [`renv`](https://rstudio.github.io/renv/) to manage R package versions.

### First time setup
```r
# Activate renv in this project
renv::activate()

# Install the exact package versions from renv.lock
renv::restore()

# After installing/removing packages
renv::snapshot()

# Just restore to sync packages with renv.lock
renv::restore()
```

<<<<<<< HEAD
### Canonical race labels

`R/utils_keys_filters.R` defines `canon_race_label()` and `ALLOWED_RACES` used across analyses. The function now maps CRDC code `RD` and strings such as "Not Reported" to the canonical label "Not Reported." This group is recognized for completeness but excluded from plots to avoid conflating missing data with student populations.
=======
### Race label handling

Race/ethnicity values are standardized with `canon_race_label()`. The CRDC code `RD` and text variants such as "Not Reported" map to a canonical "Not Reported" label. This category is excluded from visualizations by default and is filtered out in analysis scripts.
>>>>>>> bde5b242
<|MERGE_RESOLUTION|>--- conflicted
+++ resolved
@@ -17,12 +17,8 @@
 renv::restore()
 ```
 
-<<<<<<< HEAD
+##codex/add-canonical-label-for-rd-in-filters
 ### Canonical race labels
 
 `R/utils_keys_filters.R` defines `canon_race_label()` and `ALLOWED_RACES` used across analyses. The function now maps CRDC code `RD` and strings such as "Not Reported" to the canonical label "Not Reported." This group is recognized for completeness but excluded from plots to avoid conflating missing data with student populations.
-=======
-### Race label handling
 
-Race/ethnicity values are standardized with `canon_race_label()`. The CRDC code `RD` and text variants such as "Not Reported" map to a canonical "Not Reported" label. This category is excluded from visualizations by default and is filtered out in analysis scripts.
->>>>>>> bde5b242
