--- conflicted
+++ resolved
@@ -1045,42 +1045,6 @@
         previousPct = pctValue;
       });
 
-<<<<<<< HEAD
-=======
-      const remainderShare = Number(Math.max(0, 100 - previousShare).toFixed(1));
-      const remainderPct = Math.max(0, 1 - previousPct);
-      const hasRemainderSlice = remainderShare > 0;
-      if (hasRemainderSlice) {
-        doughnutSegments.push({
-          label: `Remaining ${formatters.percent(remainderPct)} of schools`,
-          legendText: `Remaining ${formatters.percent(remainderPct)} of schools: ${toShareString(remainderShare)} of suspensions`,
-          tooltipText: `Remaining ${formatters.percent(remainderPct)} of schools: ${toShareString(remainderShare)} of suspensions`,
-          value: remainderShare,
-          isRemainder: true,
-        });
-      }
-
-      const remainderColor = 'rgba(39, 116, 174, 0.18)';
-      const remainderHoverColor = 'rgba(39, 116, 174, 0.32)';
-
-      const doughnutLabels = doughnutSegments.map((segment) => segment.label);
-      const doughnutData = doughnutSegments.map((segment) => segment.value);
-      const doughnutColors = [];
-      const doughnutHoverColors = [];
-      let colorIndex = 0;
-      doughnutSegments.forEach((segment) => {
-        if (segment.isRemainder) {
-          doughnutColors.push(remainderColor);
-          doughnutHoverColors.push(remainderHoverColor);
-        } else {
-          const color = uclaSuspensionColors[colorIndex % uclaSuspensionColors.length];
-          doughnutColors.push(color);
-          doughnutHoverColors.push(color);
-          colorIndex += 1;
-        }
-      });
-
->>>>>>> 8d66281f
       const toShareString = (value) => `${value.toFixed(1)}%`;
 
       const doughnutSegments = [];
@@ -1323,20 +1287,11 @@
           if (resetButton) {
             resetButton.addEventListener('click', resetFilters);
           }
-<<<<<<< HEAD
 
           if (loadingEl) {
             loadingEl.hidden = true;
           }
 
-=======
-
-          const loadingEl = document.getElementById('loading');
-          if (loadingEl) {
-            loadingEl.hidden = true;
-          }
-
->>>>>>> 8d66281f
           const contentEl = document.getElementById('content');
           if (contentEl) {
             contentEl.hidden = false;
@@ -1345,15 +1300,10 @@
         })
         .catch((error) => {
           console.error('Failed to load prepared data', error);
-<<<<<<< HEAD
           if (loadingEl) {
             loadingEl.textContent = 'Unable to load the prepared grade-setting data. Please refresh the page or try again later.';
             loadingEl.hidden = false;
-=======
-          const loadingEl = document.getElementById('loading');
-          if (loadingEl) {
-            loadingEl.textContent = 'Unable to load the prepared grade-setting data.';
->>>>>>> 8d66281f
+            
           }
         });
     }
