--- conflicted
+++ resolved
@@ -811,8 +811,6 @@
       const uclaSuspensionColors = ['#2774AE', '#FFB81C', '#8BB8E8', '#005587', '#FFC72C'];
       const suspensionColors = labels.map((_, index) => uclaSuspensionColors[index % uclaSuspensionColors.length]);
       const suspensionHoverColors = suspensionColors.slice();
-
-<<<<<<< HEAD
       const toShareString = (value) => `${value.toFixed(1)}%`;
 
       const doughnutSegments = [];
@@ -876,16 +874,6 @@
           colorIndex += 1;
         }
       });
-=======
-      const remainderColor = 'rgba(39, 116, 174, 0.18)';
-      const remainderHoverColor = 'rgba(39, 116, 174, 0.32)';
-      const doughnutLabels = hasRemainderSlice ? [...labels, 'Remaining suspensions'] : labels.slice();
-      const doughnutData = hasRemainderSlice ? [...suspensionShare, remainderShare] : suspensionShare.slice();
-      const doughnutColors = hasRemainderSlice ? [...suspensionColors, remainderColor] : suspensionColors.slice();
-      const doughnutHoverColors = hasRemainderSlice
-        ? [...suspensionHoverColors, remainderHoverColor]
-        : suspensionHoverColors.slice();
->>>>>>> 227b71b3
 
       const topShareContext = document.getElementById('top-share-chart').getContext('2d');
       const topShareConfig = {
@@ -999,7 +987,6 @@
         charts.concentrationBreakdown.data.datasets[0].data = doughnutData;
         charts.concentrationBreakdown.data.datasets[0].backgroundColor = doughnutColors;
         charts.concentrationBreakdown.data.datasets[0].hoverBackgroundColor = doughnutHoverColors;
-<<<<<<< HEAD
         charts.concentrationBreakdown.options.plugins.legend.labels.generateLabels = () =>
           doughnutSegments.map((segment, index) => ({
             text: segment.legendText,
@@ -1012,8 +999,6 @@
           const segment = doughnutSegments[context.dataIndex];
           return segment ? segment.tooltipText : context.label;
         };
-=======
->>>>>>> 227b71b3
         charts.concentrationBreakdown.update();
       } else {
         charts.concentrationBreakdown = new Chart(cohortContext, cohortConfig);
