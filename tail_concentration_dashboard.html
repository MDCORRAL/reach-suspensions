--- conflicted
+++ resolved
@@ -512,7 +512,6 @@
         }
         return null;
       }
-<<<<<<< HEAD
 
       async function requestJson(url) {
         if (typeof fetch === 'function') {
@@ -630,87 +629,14 @@
         Chart.defaults.color = textColor.trim();
         Chart.defaults.plugins.legend.labels.usePointStyle = true;
         Chart.defaults.plugins.tooltip.backgroundColor = 'rgba(0, 59, 92, 0.9)';
-=======
-    };
-
-    const controls = [
-      { id: 'academicYear', label: 'Academic year', options: [] },
-      { id: 'gradeLevel', label: 'Grade level', options: [] },
-      { id: 'schoolType', label: 'School type', options: [] },
-    ];
-
-    const cache = {
-      gradeSetting: [],
-    };
-
-    function resolveDashboardAsset(path) {
-      try {
-        return new URL(path, window.location.href).toString();
-      } catch (error) {
-        return path;
-      }
-    }
-
-    function loadPreparedData() {
-      const url = resolveDashboardAsset('dashboard/pareto_grade_setting_payload.json');
-
-      if (typeof fetch === 'function') {
-        return fetch(url, { cache: 'no-cache' }).then((response) => {
-          if (!response.ok) {
-            throw new Error(`Request for prepared data failed with status ${response.status}`);
-          }
-          return response.json();
-        });
-      }
-
-      return new Promise((resolve, reject) => {
-        const xhr = new XMLHttpRequest();
-        xhr.open('GET', url, true);
-        xhr.responseType = 'json';
-        xhr.onload = () => {
-          if (xhr.status >= 200 && xhr.status < 300) {
-            if (xhr.response != null) {
-              resolve(xhr.response);
-              return;
-            }
-            try {
-              resolve(JSON.parse(xhr.responseText));
-            } catch (parseError) {
-              reject(parseError);
-            }
-          } else {
-            reject(new Error(`Request for prepared data failed with status ${xhr.status}`));
-          }
-        };
-        xhr.onerror = () => {
-          reject(new Error('Network error while requesting prepared data.'));
-        };
-        xhr.send();
-      });
-    }
-
-    function buildOptions(options, includeAll = true) {
-      const frag = document.createDocumentFragment();
-      if (includeAll) {
-        const opt = document.createElement('option');
-        opt.value = 'All';
-        opt.textContent = 'All';
-        frag.appendChild(opt);
->>>>>>> ebe97914
-      }
-
-<<<<<<< HEAD
+
+      }
+
       function buildMetadata(rows) {
         const years = new Set();
         const grades = new Set();
         const settings = new Set();
-=======
-    function populateControls(meta) {
-      const controlsContainer = document.getElementById('controls');
-      if (!controlsContainer) return;
-
-      controlsContainer.innerHTML = '';
->>>>>>> ebe97914
+
 
         rows.forEach((row) => {
           if (row && Number.isFinite(row.year_num)) years.add(row.year_num);
@@ -775,7 +701,6 @@
         if (!value || value === 'All') return 'all';
         return value.toString().toLowerCase().replace(/[^a-z0-9]+/g, '-').replace(/^-+|-+$/g, '') || 'all';
       }
-<<<<<<< HEAD
 
       function buildDownloadFilename() {
         return [
@@ -784,68 +709,7 @@
           toFileSegment(state.gradeLevel),
           toFileSegment(state.schoolType),
         ].join('_') + '.csv';
-=======
-      return stringValue;
-    }
-
-    function rowsToCsv(rows) {
-      const headers = [
-        'Academic year',
-        'Level',
-        'School type',
-        'Top group',
-        'Schools in group',
-        'Total schools',
-        'Share of suspensions',
-        'Statement',
-      ];
-      const lines = formatRowsForExport(rows).map((row) => row.map(escapeCsvValue).join(','));
-      return [headers.map(escapeCsvValue).join(','), ...lines].join('\n');
-    }
-
-    function toFileSegment(value) {
-      if (!value || value === 'All') return 'all';
-      const slug = value
-        .toString()
-        .toLowerCase()
-        .replace(/[^a-z0-9]+/g, '-');
-      const trimmed = slug.replace(/^-+|-+$/g, '');
-      return trimmed || 'all';
-    }
-
-    function buildDownloadFilename() {
-      const parts = [
-        'tail_concentration',
-        toFileSegment(state.academicYear),
-        toFileSegment(state.gradeLevel),
-        toFileSegment(state.schoolType),
-      ];
-      return `${parts.join('_')}.csv`;
-    }
-
-    function triggerCsvDownload() {
-      if (!latestRenderedRows.length) return;
-      const csvText = rowsToCsv(latestRenderedRows);
-      const blob = new Blob([csvText], { type: 'text/csv;charset=utf-8;' });
-      const url = URL.createObjectURL(blob);
-      const link = document.createElement('a');
-      link.href = url;
-      link.download = buildDownloadFilename();
-      document.body.appendChild(link);
-      link.click();
-      document.body.removeChild(link);
-      URL.revokeObjectURL(url);
-    }
-
-    const downloadButtonEl = document.getElementById('download-csv');
-    if (downloadButtonEl) {
-      downloadButtonEl.addEventListener('click', triggerCsvDownload);
-    }
-
-    function getFilteredRows() {
-      if (!Array.isArray(cache.gradeSetting)) {
-        return [];
->>>>>>> ebe97914
+
       }
 
       function formatRowsForExport(rows) {
@@ -1067,7 +931,6 @@
             isRemainder: false,
           });
 
-<<<<<<< HEAD
           previousShare = cumulativeShare;
           previousPct = pct;
         });
@@ -1109,57 +972,7 @@
             charts.topShare.data.labels = [];
             charts.topShare.data.datasets[0].data = [];
             charts.topShare.update('none');
-=======
-    function render() {
-      const rows = getFilteredRows();
-      latestRenderedRows = rows;
-      updateDownloadButton(rows.length > 0);
-      renderGradeTable(rows);
-      renderCharts(rows);
-    }
-
-    function renderCharts(rows) {
-      if (typeof Chart === 'undefined') return;
-      configureChartDefaults();
-      const emptyStates = document.querySelectorAll('[data-chart-empty]');
-      const chartRows = Array.isArray(rows)
-        ? rows.filter((row) => (
-          row
-          && typeof row.top_label === 'string'
-          && typeof row.top_share === 'number'
-          && typeof row.top_pct === 'number'
-        ))
-        : [];
-      const hasData = chartRows.length > 0;
-      emptyStates.forEach((el) => {
-        el.hidden = hasData;
-      });
-
-      if (!hasData) {
-        if (charts.topShare) {
-          charts.topShare.data.labels = [];
-          charts.topShare.data.datasets[0].data = [];
-          charts.topShare.update('none');
-        }
-        if (charts.concentrationBreakdown) {
-          charts.concentrationBreakdown.data.labels = [];
-          charts.concentrationBreakdown.data.datasets[0].data = [];
-          charts.concentrationBreakdown.update('none');
-        }
-        return;
-      }
-
-      const aggregated = Array.from(
-        chartRows.reduce((map, row) => {
-          if (!row || !row.top_label) return map;
-          const key = row.top_label;
-          if (!map.has(key)) {
-            map.set(key, {
-              label: key,
-              pct: row.top_pct ?? 0,
-              shares: [],
-            });
->>>>>>> ebe97914
+
           }
           if (charts.concentration) {
             charts.concentration.data.labels = [];
@@ -1190,7 +1003,6 @@
             doughnutHover.push(color);
             colorIndex += 1;
           }
-<<<<<<< HEAD
         });
 
         const barCanvas = document.getElementById('top-share-chart');
@@ -1206,263 +1018,6 @@
           data: {
             labels: barLabels,
             datasets: [{
-=======
-          return map;
-        }, new Map()).values()
-      )
-        .map((group) => {
-          const avg = (arr) => (arr.length ? arr.reduce((sum, value) => sum + value, 0) / arr.length : 0);
-          return {
-            label: group.label,
-            pct: group.pct ?? 0,
-            share: avg(group.shares) * 100,
-          };
-        })
-        .sort((a, b) => (a.pct || 0) - (b.pct || 0));
-
-      const labels = aggregated.map((item) => item.label);
-      const suspensionShare = aggregated.map((item) => Number(item.share.toFixed(1)));
-      const totalShare = aggregated.reduce((sum, item) => sum + (Number.isFinite(item.share) ? item.share : 0), 0);
-      const remainderShare = Number(Math.max(0, 100 - totalShare).toFixed(1));
-      const hasRemainderSlice = remainderShare > 0;
-
-      const uclaSuspensionColors = ['#2774AE', '#FFB81C', '#8BB8E8', '#005587', '#FFC72C'];
-      const suspensionColors = labels.map((_, index) => uclaSuspensionColors[index % uclaSuspensionColors.length]);
-      const suspensionHoverColors = suspensionColors.slice();
-      const toShareString = (value) => `${value.toFixed(1)}%`;
-
-      const doughnutSegments = [];
-      let previousShare = 0;
-      let previousPct = 0;
-      aggregated.forEach((item, index) => {
-        const pctValue = typeof item.pct === 'number' ? Math.min(1, Math.max(0, item.pct)) : 0;
-        const cumulativeShare = Number(Math.max(0, Math.min(100, item.share)).toFixed(1));
-        const incrementalShare = Number(Math.max(0, cumulativeShare - previousShare).toFixed(1));
-        const additionalPct = Math.max(0, pctValue - previousPct);
-        const cohortLabel = index === 0
-          ? `${item.label} of schools`
-          : `Next ${formatters.percent(additionalPct)} of schools (${item.label})`;
-        const legendText = index === 0
-          ? `${item.label} of schools: ${toShareString(cumulativeShare)} of suspensions`
-          : `${cohortLabel}: ${toShareString(incrementalShare)} of suspensions (cumulative ${toShareString(cumulativeShare)})`;
-
-        doughnutSegments.push({
-          label: cohortLabel,
-          legendText,
-          tooltipText: index === 0
-            ? `${item.label} of schools: ${toShareString(incrementalShare)} of suspensions`
-            : `${cohortLabel}: ${toShareString(incrementalShare)} of suspensions (cumulative ${toShareString(cumulativeShare)})`,
-          value: incrementalShare,
-          isRemainder: false,
-        });
-
-        previousShare = cumulativeShare;
-        previousPct = pctValue;
-      });
-
-      const remainderShare = Number(Math.max(0, 100 - previousShare).toFixed(1));
-      const remainderPct = Math.max(0, 1 - previousPct);
-      const hasRemainderSlice = remainderShare > 0;
-      if (hasRemainderSlice) {
-        doughnutSegments.push({
-          label: `Remaining ${formatters.percent(remainderPct)} of schools`,
-          legendText: `Remaining ${formatters.percent(remainderPct)} of schools: ${toShareString(remainderShare)} of suspensions`,
-          tooltipText: `Remaining ${formatters.percent(remainderPct)} of schools: ${toShareString(remainderShare)} of suspensions`,
-          value: remainderShare,
-          isRemainder: true,
-        });
-      }
-
-      const remainderColor = 'rgba(39, 116, 174, 0.18)';
-      const remainderHoverColor = 'rgba(39, 116, 174, 0.32)';
-
-      const doughnutLabels = doughnutSegments.map((segment) => segment.label);
-      const doughnutData = doughnutSegments.map((segment) => segment.value);
-      const doughnutColors = [];
-      const doughnutHoverColors = [];
-      let colorIndex = 0;
-      doughnutSegments.forEach((segment) => {
-        if (segment.isRemainder) {
-          doughnutColors.push(remainderColor);
-          doughnutHoverColors.push(remainderHoverColor);
-        } else {
-          const color = uclaSuspensionColors[colorIndex % uclaSuspensionColors.length];
-          doughnutColors.push(color);
-          doughnutHoverColors.push(color);
-          colorIndex += 1;
-        }
-      });
-
-      const toShareString = (value) => `${value.toFixed(1)}%`;
-
-      const doughnutSegments = [];
-      let previousShare = 0;
-      let previousPct = 0;
-      aggregated.forEach((item, index) => {
-        const pctValue = typeof item.pct === 'number' ? Math.min(1, Math.max(0, item.pct)) : 0;
-        const cumulativeShare = Number(Math.max(0, Math.min(100, item.share)).toFixed(1));
-        const incrementalShare = Number(Math.max(0, cumulativeShare - previousShare).toFixed(1));
-        const additionalPct = Math.max(0, pctValue - previousPct);
-        const cohortLabel = index === 0
-          ? `${item.label} of schools`
-          : `Next ${formatters.percent(additionalPct)} of schools (${item.label})`;
-        const legendText = index === 0
-          ? `${item.label} of schools: ${toShareString(cumulativeShare)} of suspensions`
-          : `${cohortLabel}: ${toShareString(incrementalShare)} of suspensions (cumulative ${toShareString(cumulativeShare)})`;
-
-        doughnutSegments.push({
-          label: cohortLabel,
-          legendText,
-          tooltipText: index === 0
-            ? `${item.label} of schools: ${toShareString(incrementalShare)} of suspensions`
-            : `${cohortLabel}: ${toShareString(incrementalShare)} of suspensions (cumulative ${toShareString(cumulativeShare)})`,
-          value: incrementalShare,
-          isRemainder: false,
-        });
-
-        previousShare = cumulativeShare;
-        previousPct = pctValue;
-      });
-
-      const remainderShare = Number(Math.max(0, 100 - previousShare).toFixed(1));
-      const remainderPct = Math.max(0, 1 - previousPct);
-      const hasRemainderSlice = remainderShare > 0;
-      if (hasRemainderSlice) {
-        doughnutSegments.push({
-          label: `Remaining ${formatters.percent(remainderPct)} of schools`,
-          legendText: `Remaining ${formatters.percent(remainderPct)} of schools: ${toShareString(remainderShare)} of suspensions`,
-          tooltipText: `Remaining ${formatters.percent(remainderPct)} of schools: ${toShareString(remainderShare)} of suspensions`,
-          value: remainderShare,
-          isRemainder: true,
-        });
-      }
-
-      const remainderColor = 'rgba(39, 116, 174, 0.18)';
-      const remainderHoverColor = 'rgba(39, 116, 174, 0.32)';
-
-      const doughnutLabels = doughnutSegments.map((segment) => segment.label);
-      const doughnutData = doughnutSegments.map((segment) => segment.value);
-      const doughnutColors = [];
-      const doughnutHoverColors = [];
-      let colorIndex = 0;
-      doughnutSegments.forEach((segment) => {
-        if (segment.isRemainder) {
-          doughnutColors.push(remainderColor);
-          doughnutHoverColors.push(remainderHoverColor);
-        } else {
-          const color = uclaSuspensionColors[colorIndex % uclaSuspensionColors.length];
-          doughnutColors.push(color);
-          doughnutHoverColors.push(color);
-          colorIndex += 1;
-        }
-      });
-
-      const toShareString = (value) => `${value.toFixed(1)}%`;
-
-      const doughnutSegments = [];
-      let previousShare = 0;
-      let previousPct = 0;
-      aggregated.forEach((item, index) => {
-        const pctValue = typeof item.pct === 'number' ? Math.min(1, Math.max(0, item.pct)) : 0;
-        const cumulativeShare = Number(Math.max(0, Math.min(100, item.share)).toFixed(1));
-        const incrementalShare = Number(Math.max(0, cumulativeShare - previousShare).toFixed(1));
-        const additionalPct = Math.max(0, pctValue - previousPct);
-        const cohortLabel = index === 0
-          ? `${item.label} of schools`
-          : `Next ${formatters.percent(additionalPct)} of schools (${item.label})`;
-        const legendText = index === 0
-          ? `${item.label} of schools: ${toShareString(cumulativeShare)} of suspensions`
-          : `${cohortLabel}: ${toShareString(incrementalShare)} of suspensions (cumulative ${toShareString(cumulativeShare)})`;
-
-        doughnutSegments.push({
-          label: cohortLabel,
-          legendText,
-          tooltipText: index === 0
-            ? `${item.label} of schools: ${toShareString(incrementalShare)} of suspensions`
-            : `${cohortLabel}: ${toShareString(incrementalShare)} of suspensions (cumulative ${toShareString(cumulativeShare)})`,
-          value: incrementalShare,
-          isRemainder: false,
-        });
-
-        previousShare = cumulativeShare;
-        previousPct = pctValue;
-      });
-
-      const toShareString = (value) => `${value.toFixed(1)}%`;
-
-      const doughnutSegments = [];
-      let previousShare = 0;
-      let previousPct = 0;
-      aggregated.forEach((item, index) => {
-        const pctValue = typeof item.pct === 'number' ? Math.min(1, Math.max(0, item.pct)) : 0;
-        const cumulativeShare = Number(Math.max(0, Math.min(100, item.share)).toFixed(1));
-        const incrementalShare = Number(Math.max(0, cumulativeShare - previousShare).toFixed(1));
-        const additionalPct = Math.max(0, pctValue - previousPct);
-        const cohortLabel = index === 0
-          ? `${item.label} of schools`
-          : `Next ${formatters.percent(additionalPct)} of schools (${item.label})`;
-        const legendText = index === 0
-          ? `${item.label} of schools: ${toShareString(cumulativeShare)} of suspensions`
-          : `${cohortLabel}: ${toShareString(incrementalShare)} of suspensions (cumulative ${toShareString(cumulativeShare)})`;
-
-        doughnutSegments.push({
-          label: cohortLabel,
-          legendText,
-          tooltipText: index === 0
-            ? `${item.label} of schools: ${toShareString(incrementalShare)} of suspensions`
-            : `${cohortLabel}: ${toShareString(incrementalShare)} of suspensions (cumulative ${toShareString(cumulativeShare)})`,
-          value: incrementalShare,
-          isRemainder: false,
-        });
-
-        previousShare = cumulativeShare;
-        previousPct = pctValue;
-      });
-
-      const remainderShare = Number(Math.max(0, 100 - previousShare).toFixed(1));
-      const remainderPct = Math.max(0, 1 - previousPct);
-      const hasRemainderSlice = remainderShare > 0;
-      if (hasRemainderSlice) {
-        doughnutSegments.push({
-          label: `Remaining ${formatters.percent(remainderPct)} of schools`,
-          legendText: `Remaining ${formatters.percent(remainderPct)} of schools: ${toShareString(remainderShare)} of suspensions`,
-          tooltipText: `Remaining ${formatters.percent(remainderPct)} of schools: ${toShareString(remainderShare)} of suspensions`,
-          value: remainderShare,
-          isRemainder: true,
-        });
-      }
-
-      const remainderColor = 'rgba(39, 116, 174, 0.18)';
-      const remainderHoverColor = 'rgba(39, 116, 174, 0.32)';
-
-      const doughnutLabels = doughnutSegments.map((segment) => segment.label);
-      const doughnutData = doughnutSegments.map((segment) => segment.value);
-      const doughnutColors = [];
-      const doughnutHoverColors = [];
-      let colorIndex = 0;
-      doughnutSegments.forEach((segment) => {
-        if (segment.isRemainder) {
-          doughnutColors.push(remainderColor);
-          doughnutHoverColors.push(remainderHoverColor);
-        } else {
-          const color = uclaSuspensionColors[colorIndex % uclaSuspensionColors.length];
-          doughnutColors.push(color);
-          doughnutHoverColors.push(color);
-          colorIndex += 1;
-        }
-      });
-
-      const topShareCanvas = document.getElementById('top-share-chart');
-      if (!topShareCanvas) return;
-      const topShareContext = topShareCanvas.getContext('2d');
-      if (!topShareContext) return;
-      const topShareConfig = {
-        type: 'bar',
-        data: {
-          labels,
-          datasets: [
-            {
->>>>>>> ebe97914
               label: 'Suspension share',
               data: barData,
               backgroundColor: barColors,
@@ -1496,7 +1051,6 @@
           },
         };
 
-<<<<<<< HEAD
         const doughnutConfig = {
           type: 'doughnut',
           data: {
@@ -1534,62 +1088,13 @@
               tooltip: {
                 callbacks: {
                   label: (context) => segments[context.dataIndex]?.tooltipText || context.label,
-=======
-      const cohortCanvas = document.getElementById('cohort-size-chart');
-      if (!cohortCanvas) return;
-      const cohortContext = cohortCanvas.getContext('2d');
-      if (!cohortContext) return;
-      const cohortConfig = {
-        type: 'doughnut',
-        data: {
-          labels: doughnutLabels,
-          datasets: [
-            {
-              label: 'Suspension share',
-              data: doughnutData,
-              backgroundColor: doughnutColors,
-              hoverBackgroundColor: doughnutHoverColors,
-              borderColor: '#ffffff',
-              borderWidth: 2,
-            },
-          ],
-        },
-        options: {
-          maintainAspectRatio: false,
-          cutout: '55%',
-          plugins: {
-            legend: {
-              position: 'right',
-              labels: {
-                padding: 18,
-                boxWidth: 18,
-                font: {
-                  size: 12,
-                },
-                generateLabels() {
-                  return doughnutSegments.map((segment, index) => ({
-                    text: segment.legendText,
-                    fillStyle: doughnutColors[index],
-                    strokeStyle: '#ffffff',
-                    lineWidth: 2,
-                    index,
-                  }));
-                },
-              },
-            },
-            tooltip: {
-              callbacks: {
-                label: (context) => {
-                  const segment = doughnutSegments[context.dataIndex];
-                  return segment ? segment.tooltipText : context.label;
->>>>>>> ebe97914
+
                 },
               },
             },
           },
         };
 
-<<<<<<< HEAD
         if (charts.topShare) {
           charts.topShare.data.labels = barLabels;
           charts.topShare.data.datasets[0].data = barData;
@@ -1606,39 +1111,20 @@
           charts.concentration.data.datasets[0].backgroundColor = doughnutColors;
           charts.concentration.data.datasets[0].hoverBackgroundColor = doughnutHover;
           charts.concentration.options.plugins.legend.labels.generateLabels = () => segments.map((segment, index) => ({
-=======
-      if (charts.concentrationBreakdown) {
-        charts.concentrationBreakdown.data.labels = doughnutLabels;
-        charts.concentrationBreakdown.data.datasets[0].data = doughnutData;
-        charts.concentrationBreakdown.data.datasets[0].backgroundColor = doughnutColors;
-        charts.concentrationBreakdown.data.datasets[0].hoverBackgroundColor = doughnutHoverColors;
-        charts.concentrationBreakdown.options.plugins.legend.labels.generateLabels = () =>
-          doughnutSegments.map((segment, index) => ({
->>>>>>> ebe97914
+
             text: segment.legendText,
             fillStyle: doughnutColors[index],
             strokeStyle: '#ffffff',
             lineWidth: 2,
             index,
           }));
-<<<<<<< HEAD
           charts.concentration.options.plugins.tooltip.callbacks.label = (context) => segments[context.dataIndex]?.tooltipText || context.label;
           charts.concentration.update();
         } else {
           charts.concentration = new Chart(doughnutContext, doughnutConfig);
         }
       }
-=======
-        charts.concentrationBreakdown.options.plugins.tooltip.callbacks.label = (context) => {
-          const segment = doughnutSegments[context.dataIndex];
-          return segment ? segment.tooltipText : context.label;
-        };
-        charts.concentrationBreakdown.update();
-      } else {
-        charts.concentrationBreakdown = new Chart(cohortContext, cohortConfig);
-      }
-    }
->>>>>>> ebe97914
+
 
       function applyFilters() {
         store.filtered = filterRows(store.rows);
@@ -1671,58 +1157,13 @@
             DOM.download.addEventListener('click', handleDownloadClick);
           }
 
-<<<<<<< HEAD
           if (DOM.loading) {
             DOM.loading.hidden = true;
           }
           if (DOM.content) {
             DOM.content.hidden = false;
           }
-=======
-    function resetFilters() {
-      Object.assign(state, {
-        academicYear: 'All',
-        gradeLevel: 'All',
-        schoolType: 'All',
-      });
-      document.querySelectorAll('#controls select').forEach((select) => {
-        select.value = 'All';
-      });
-      render();
-    }
-
-    function init() {
-      const loadingEl = document.getElementById('loading');
-      loadPreparedData()
-        .then((gradePayload) => {
-          cache.gradeSetting = gradePayload.gradeSetting || [];
-
-          populateControls(buildMetaFromData());
-          const resetButton = document.getElementById('reset-filters');
-          if (resetButton) {
-            resetButton.addEventListener('click', resetFilters);
-          }
-
-          if (loadingEl) {
-            loadingEl.hidden = true;
-          }
-
-          const contentEl = document.getElementById('content');
-          if (contentEl) {
-            contentEl.hidden = false;
-          }
-          render();
-        })
-        .catch((error) => {
-          console.error('Failed to load prepared data', error);
-          if (loadingEl) {
-            loadingEl.textContent = 'Unable to load the prepared grade-setting data. Please refresh the page or try again later.';
-            loadingEl.hidden = false;
-            
-          }
-        });
-    }
->>>>>>> ebe97914
+
 
           applyFilters();
         } catch (error) {
@@ -1734,20 +1175,13 @@
         }
       }
 
-<<<<<<< HEAD
       if (document.readyState === 'loading') {
         document.addEventListener('DOMContentLoaded', init);
       } else {
         init();
       }
     })();
-=======
-    if (document.readyState === 'loading') {
-      document.addEventListener('DOMContentLoaded', init);
-    } else {
-      init();
-    }
->>>>>>> ebe97914
+
   </script>
 
 
