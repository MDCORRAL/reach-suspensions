# graph_scripts/07_quartile_enrollment_comparison.R
# Compare suspension rates across enrollment quartiles defined by Black, White,
# and Hispanic/Latino student concentration for every race/ethnicity and year.

suppressPackageStartupMessages({
  library(dplyr)
  library(ggrepel)
  library(ggplot2)
  library(glue)
  library(here)
  library(scales)
  library(stringr)
  library(tidyr)
})

source(here::here("graph_scripts", "graph_utils.R"))

<<<<<<< HEAD
=======
quartile_palette <- c(
  "Q1" = "#0B3954",
  "Q2" = "#087E8B",
  "Q3" = "#FF5A5F",
  "Q4" = "#C81D25"
)

>>>>>>> 595790cd
quartile_group_levels <- c(
  "Black Enrollment Quartile",
  "White Enrollment Quartile",
  "Hispanic/Latino Enrollment Quartile"
)

joined <- load_joined_data()

quartile_base <- joined %>%
  dplyr::filter(
    is_traditional,
    subgroup %in% race_levels,
    !is.na(total_suspensions),
    !is.na(cumulative_enrollment),
    cumulative_enrollment > 0
  ) %>%
  dplyr::mutate(academic_year = as.character(academic_year))

if (nrow(quartile_base) == 0) {
  stop("No traditional school records available for quartile comparison.")
}

quartile_long <- quartile_base %>%
  dplyr::select(
    academic_year,
    subgroup,
    total_suspensions,
    cumulative_enrollment,
    black_quartile = black_prop_q,
    black_label = black_prop_q_label,
    white_quartile = white_prop_q,
    white_label = white_prop_q_label,
    hispanic_quartile = hispanic_prop_q,
    hispanic_label = hispanic_prop_q_label
  ) %>%
  tidyr::pivot_longer(
    cols = c(
      black_quartile, black_label,
      white_quartile, white_label,
      hispanic_quartile, hispanic_label
    ),
    names_to = c("quartile_group", ".value"),
    names_pattern = "(black|white|hispanic)_(quartile|label)"
  ) %>%
  dplyr::mutate(
    quartile_group = factor(quartile_group, levels = c("black", "white", "hispanic")),
    quartile_group = dplyr::recode(
      quartile_group,
      black = quartile_group_levels[1],
      white = quartile_group_levels[2],
      hispanic = quartile_group_levels[3]
    ),
    quartile_group = factor(quartile_group, levels = quartile_group_levels, ordered = TRUE),
    quartile = as.integer(quartile),
    quartile_short = dplyr::case_when(
      quartile %in% c(1L, 2L, 3L, 4L) ~ paste0("Q", quartile),
      TRUE ~ NA_character_
    ),
    quartile_short = factor(quartile_short, levels = c("Q1", "Q2", "Q3", "Q4"))
  ) %>%
  dplyr::filter(!is.na(quartile), !is.na(label), !is.na(quartile_short)) %>%
  dplyr::filter(
    quartile == 4L |
      stringr::str_detect(label, stringr::regex("^Q4 ", ignore_case = TRUE))
  )

if (nrow(quartile_long) == 0) {
  stop("No quartile-tagged observations available for the comparison chart.")
}

year_levels <- quartile_long$academic_year %>% unique() %>% sort()

quartile_rates <- quartile_long %>%
  dplyr::group_by(quartile_group, quartile_short, academic_year, subgroup) %>%
  dplyr::summarise(
    suspensions = sum(total_suspensions, na.rm = TRUE),
    enrollment = sum(cumulative_enrollment, na.rm = TRUE),
    rate = safe_div(suspensions, enrollment),
    .groups = "drop"
  ) %>%
  dplyr::filter(!is.na(rate)) %>%
  dplyr::mutate(
    subgroup = factorize_race(subgroup),
    academic_year = factor(academic_year, levels = year_levels, ordered = TRUE)
  ) %>%
<<<<<<< HEAD
  dplyr::arrange(subgroup, quartile_group, quartile_short, academic_year)
=======
  dplyr::arrange(subgroup, quartile_group, academic_year)
>>>>>>> 595790cd

quartile_q4_rates <- quartile_rates %>%
  dplyr::filter(quartile_short == "Q4") %>%
  dplyr::mutate(
    quartile_group = droplevels(quartile_group),
    quartile_facet = dplyr::case_when(
      quartile_group == quartile_group_levels[1] ~ "Highest-Black enrollment schools",
      quartile_group == quartile_group_levels[2] ~ "Highest-White enrollment schools",
      quartile_group == quartile_group_levels[3] ~ "Highest-Hispanic/Latino enrollment schools",
      TRUE ~ as.character(quartile_group)
    ),
    quartile_facet = factor(
      quartile_facet,
      levels = c(
        "Highest-Black enrollment schools",
        "Highest-White enrollment schools",
        "Highest-Hispanic/Latino enrollment schools"
      ),
      ordered = TRUE
    )
  ) %>%
  dplyr::arrange(subgroup, quartile_facet, academic_year)

plot_title <- "Suspension rates in highest-enrollment schools"
plot_subtitle <- glue::glue(
  "Traditional schools in Q4—the highest share of Black, White, or Hispanic/Latino enrollment\n",
  "Lines trace suspension rates for each student group across all reported years"
)

plot_rates <- ggplot(quartile_q4_rates,
                     aes(x = academic_year,
                         y = rate,
                         color = subgroup,
                         group = subgroup)) +
  geom_line(linewidth = 0.7) +
  geom_point(size = 1.6) +
<<<<<<< HEAD
  scale_color_manual(
    values = race_palette,
    breaks = race_levels,
    limits = race_levels,
    name = "Student group"
  ) +
=======
  ggrepel::geom_label_repel(
    aes(label = scales::percent(rate, accuracy = 0.1)),
    size = 2.6,
    fontface = "bold",
    fill = "white",
    label.r = grid::unit(0.15, "lines"),
    label.padding = grid::unit(0.08, "lines"),
    box.padding = grid::unit(0.2, "lines"),
    point.padding = grid::unit(0.1, "lines"),
    label.size = 0,
    segment.size = 0.2,
    max.overlaps = Inf,
    min.segment.length = 0,
    show.legend = FALSE
  ) +
  scale_color_manual(values = quartile_palette, name = "Enrollment quartile") +
>>>>>>> 595790cd
  scale_y_continuous(labels = scales::percent_format(accuracy = 0.1)) +
  labs(
    title = plot_title,
    subtitle = plot_subtitle,
    x = "Academic year",
    y = "Suspension rate",
    caption = "Source: California statewide suspension data (susp_v5 + v6 features)"
  ) +
  facet_wrap(~ quartile_facet, nrow = 1) +
  theme_reach() +
  theme(
    legend.position = "bottom"
  )

out_path <- file.path(OUTPUT_DIR, "quartile_enrollment_comparison.png")

ggsave(out_path, plot_rates, width = 13, height = 14, dpi = 320)

table_path <- file.path(OUTPUT_DIR, "quartile_enrollment_comparison.csv")

readr::write_csv(quartile_q4_rates %>%
                   dplyr::select(
                     quartile_facet,
                     academic_year,
                     subgroup,
                     suspensions,
                     enrollment,
                     rate
                   ),
                 table_path)

message("Saved comparison plot to ", out_path)
message("Saved comparison table to ", table_path)<|MERGE_RESOLUTION|>--- conflicted
+++ resolved
@@ -15,8 +15,6 @@
 
 source(here::here("graph_scripts", "graph_utils.R"))
 
-<<<<<<< HEAD
-=======
 quartile_palette <- c(
   "Q1" = "#0B3954",
   "Q2" = "#087E8B",
@@ -24,7 +22,6 @@
   "Q4" = "#C81D25"
 )
 
->>>>>>> 595790cd
 quartile_group_levels <- c(
   "Black Enrollment Quartile",
   "White Enrollment Quartile",
@@ -110,11 +107,9 @@
     subgroup = factorize_race(subgroup),
     academic_year = factor(academic_year, levels = year_levels, ordered = TRUE)
   ) %>%
-<<<<<<< HEAD
-  dplyr::arrange(subgroup, quartile_group, quartile_short, academic_year)
-=======
+
   dplyr::arrange(subgroup, quartile_group, academic_year)
->>>>>>> 595790cd
+
 
 quartile_q4_rates <- quartile_rates %>%
   dplyr::filter(quartile_short == "Q4") %>%
@@ -151,31 +146,14 @@
                          group = subgroup)) +
   geom_line(linewidth = 0.7) +
   geom_point(size = 1.6) +
-<<<<<<< HEAD
+
   scale_color_manual(
     values = race_palette,
     breaks = race_levels,
     limits = race_levels,
     name = "Student group"
   ) +
-=======
-  ggrepel::geom_label_repel(
-    aes(label = scales::percent(rate, accuracy = 0.1)),
-    size = 2.6,
-    fontface = "bold",
-    fill = "white",
-    label.r = grid::unit(0.15, "lines"),
-    label.padding = grid::unit(0.08, "lines"),
-    box.padding = grid::unit(0.2, "lines"),
-    point.padding = grid::unit(0.1, "lines"),
-    label.size = 0,
-    segment.size = 0.2,
-    max.overlaps = Inf,
-    min.segment.length = 0,
-    show.legend = FALSE
-  ) +
-  scale_color_manual(values = quartile_palette, name = "Enrollment quartile") +
->>>>>>> 595790cd
+
   scale_y_continuous(labels = scales::percent_format(accuracy = 0.1)) +
   labs(
     title = plot_title,
