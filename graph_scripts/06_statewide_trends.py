--- conflicted
+++ resolved
@@ -636,11 +636,8 @@
         legend_y=0.91,
     )
 
-<<<<<<< HEAD
+
     out_path = OUTPUT_DIR / output_filename
-=======
-    out_path = OUTPUT_DIR / "PY6_statewide_race_trends_quartile_comparison.png"
->>>>>>> bf163641
     fig.savefig(out_path, dpi=320)
     plt.close(fig)
     return data, year_order
@@ -762,7 +759,6 @@
     locale_data, locale_years = build_locale_figure(base)
     quartile_data, quartile_years = build_quartile_figure(base)
 
-<<<<<<< HEAD
     elementary_base = base[base["school_level"] == "Elementary"].copy()
     if elementary_base.empty:
         raise ValueError("No elementary school records available for quartile figure.")
@@ -791,11 +787,6 @@
         ),
         "statewide_race_trends_quartile_comparison_elementary.txt",
     )
-=======
-    write_description(describe_levels(level_data, level_years), "PY6_statewide_race_trends_by_level.txt")
-    write_description(describe_locales(locale_data, locale_years), "PY6_statewide_race_trends_by_locale.txt")
-    write_description(describe_quartiles(quartile_data, quartile_years), "PY6_statewide_race_trends_quartile_comparison.txt")
->>>>>>> bf163641
 
     print("Saved Py06_statewide_race_trends_by_level.png")
     print("Saved Py06_statewide_race_trends_by_locale.png")
