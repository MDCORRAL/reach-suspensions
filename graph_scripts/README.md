--- conflicted
+++ resolved
@@ -51,14 +51,10 @@
 The script reads `data-stage/susp_v6_long.parquet`, aggregates suspension counts
 for "All Students" across each school level and locale, and exports one chart
 per combination to `outputs/20_suspension_reason_trends_by_level_and_locale/`.
-<<<<<<< HEAD
 An additional "All Traditional" (non-charter) series is created for each level
 to highlight the systemwide trend across traditional public schools.
 PNG is the default output; pass `--image-format svg` for vector renders or
-=======
-PNG is the default output; pass `--image-format svg` for vector renders or
 
->>>>>>> a23fec1e
 `--levels`/`--locales` to limit the generated charts.
 
 ## Working from R
