--- conflicted
+++ resolved
@@ -15,7 +15,6 @@
 source(here::here("graph_scripts", "graph_utils.R"))
 
 quartile_palette <- c(
-<<<<<<< HEAD
   'Q1' = '#003B5C',  # Darkest Blue
   'Q2' = '#2774AE',  # UCLA Blue
   'Q3' = '#FFC72C',  # Darker Gold
@@ -26,16 +25,6 @@
 statewide_linetype <- 'dashed'
 statewide_label <- 'Statewide average (All Students)'
 
-=======
-  "Q1" = "#8BB8E8",  # Lighter Blue
-  "Q2" = "#2774AE",  # UCLA Blue
-  "Q3" = "#FFC72C",  # Darker Gold
-  "Q4" = "#FFB81C"   # Darkest Gold
-)
-
-statewide_color <- "red"
-statewide_label <- "Statewide average (All Students)"
->>>>>>> 34428e03
 joined <- load_joined_data()
 
 black_base <- joined %>%
@@ -77,7 +66,6 @@
     enrollment = sum(cumulative_enrollment, na.rm = TRUE),
     rate = safe_div(suspensions, enrollment),
     .groups = "drop"
-<<<<<<< HEAD
   ) %>%
   dplyr::mutate(
     academic_year = factor(academic_year, levels = year_levels, ordered = TRUE)
@@ -90,12 +78,7 @@
   stats::setNames(rep("solid", length(quartile_palette)), names(quartile_palette)),
   stats::setNames(statewide_linetype, statewide_label)
 )
-=======
-  )
-
-statewide_rates <- statewide_rates %>%
-  dplyr::mutate(academic_year = factor(academic_year, levels = year_levels, ordered = TRUE))
->>>>>>> 34428e03
+
 
 overall_statewide_average <- statewide_rates %>%
   dplyr::summarise(
@@ -155,7 +138,6 @@
 }
 
 build_quartile_plot <- function(quartile_data, cohort_label) {
-<<<<<<< HEAD
   quartile_legend_labels <- quartile_data %>%
     dplyr::filter(!is.na(quartile_label)) %>%
     dplyr::distinct(quartile, quartile_label) %>%
@@ -207,21 +189,6 @@
     color = series,
     linetype = series
   )) +
-=======
-  quartile_labels <- quartile_data %>%
-    dplyr::mutate(
-      label = scales::percent(rate, accuracy = 0.1),
-      segment_colour = quartile_palette[as.character(quartile)]
-    )
-
-  statewide_labels <- statewide_rates %>%
-    dplyr::mutate(
-      label = scales::percent(rate, accuracy = 0.1),
-      segment_colour = statewide_color
-    )
-
-  ggplot() +
->>>>>>> 34428e03
     geom_line(
       linewidth = 1.1,
       lineend = 'round',
@@ -233,7 +200,6 @@
       na.rm = TRUE,
       show.legend = FALSE
     ) +
-<<<<<<< HEAD
     scale_size_identity() +
     ggrepel::geom_label_repel(
       data = label_data,
@@ -258,23 +224,6 @@
       max.overlaps = Inf,
       segment.size = 0.4,
       segment.linetype = "solid"
-=======
-    geom_line(
-      data = statewide_rates,
-      aes(x = academic_year, y = rate, color = statewide_label, group = statewide_label),
-      linewidth = 1
-    ) +
-    geom_hline(
-      yintercept = overall_statewide_average,
-      linewidth = 0.8,
-      color = statewide_average_color,
-      linetype = "dashed"
-    ) +
-    geom_point(
-      data = statewide_rates,
-      aes(x = academic_year, y = rate, color = statewide_label),
-      size = 2
->>>>>>> 34428e03
     ) +
     ggrepel::geom_label_repel(
       data = quartile_labels,
