--- conflicted
+++ resolved
@@ -20,14 +20,8 @@
   "Q4" = "#FFB81C"   # Darkest Gold
 )
 
-<<<<<<< HEAD
 statewide_color <- "red"
 statewide_label <- "Statewide traditional average"
-=======
-statewide_color <- "#003B5C"      # Darkest Blue
-statewide_average_color <- "#005587"  # Darker Blue
-statewide_label <- "Statewide Traditional Average"
->>>>>>> a8656713
 
 joined <- load_joined_data()
 
@@ -111,7 +105,6 @@
 }
 
 build_quartile_plot <- function(quartile_data, cohort_label) {
-<<<<<<< HEAD
   quartile_labels <- quartile_data %>%
     dplyr::mutate(
       label = scales::percent(rate, accuracy = 0.1),
@@ -123,17 +116,6 @@
       label = scales::percent(rate, accuracy = 0.1),
       segment_colour = statewide_color
     )
-=======
-  latest_year <- tail(levels(quartile_data$academic_year), 1)
-
-  quartile_labels <- quartile_data %>%
-    dplyr::filter(academic_year == latest_year) %>%
-    dplyr::mutate(label = scales::percent(rate, accuracy = 0.1))
-
-  statewide_labels <- statewide_rates %>%
-    dplyr::filter(academic_year == latest_year) %>%
-    dplyr::mutate(label = scales::percent(rate, accuracy = 0.1))
->>>>>>> a8656713
 
   ggplot() +
     geom_line(
@@ -164,7 +146,6 @@
     ) +
     ggrepel::geom_label_repel(
       data = quartile_labels,
-<<<<<<< HEAD
       aes(
         x = academic_year,
         y = rate,
@@ -208,39 +189,6 @@
       direction = "y",
       max.overlaps = Inf,
       segment.size = 0.4
-=======
-      aes(x = academic_year, y = rate, label = label, fill = quartile),
-      color = "white",
-      size = 3.2,
-      show.legend = FALSE,
-      label.size = 0.15,
-      label.padding = grid::unit(0.15, "lines"),
-      segment.curvature = -0.1,
-      segment.ncp = 5,
-      min.segment.length = 0
-    ) +
-    ggrepel::geom_label_repel(
-      data = statewide_labels,
-      aes(x = academic_year, y = rate, label = label),
-      fill = statewide_color,
-      color = "white",
-      size = 3.2,
-      show.legend = FALSE,
-      label.size = 0.15,
-      label.padding = grid::unit(0.15, "lines"),
-      segment.curvature = -0.1,
-      segment.ncp = 5,
-      min.segment.length = 0
-    ) +
-    annotate(
-      "text",
-      x = levels(quartile_data$academic_year)[1],
-      y = overall_statewide_average,
-      label = glue::glue("Overall statewide avg: {scales::percent(overall_statewide_average, accuracy = 0.1)}"),
-      color = statewide_average_color,
-      vjust = -1,
-      size = 3
->>>>>>> a8656713
     ) +
     scale_color_manual(
       values = c(quartile_palette, setNames(statewide_color, statewide_label)),
