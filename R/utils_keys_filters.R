--- conflicted
+++ resolved
@@ -151,11 +151,9 @@
       "multiple"
     ) ~ "Two or More Races",
     x_clean %in% c("rw", "white") ~ "White",
-<<<<<<< HEAD
-    x_clean %in% c("rd", "not reported", "not_reported") ~ "Not Reported",
-=======
+##codex/add-canonical-label-for-rd-in-filters
     x_clean %in% c("rd", "not reported", "not_reported", "notreported") ~ "Not Reported",
->>>>>>> bde5b242
+
     stringr::str_detect(x_clean, "gender|male|female") ~ "Sex",
     TRUE ~ NA_character_
   )
