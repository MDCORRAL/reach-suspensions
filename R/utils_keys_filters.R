# ---- R/utils_keys_filters.R --------------------------------------------------
suppressPackageStartupMessages({
  library(dplyr); library(stringr); library(rlang)
})

SPECIAL_SCHOOL_CODES <- c("0000000", "0000001")

# ---- Locale reference ---------------------------------------------------------
#' Canonical locale levels and color palette.
#'
#' `locale_levels` enumerates the only accepted locale strings, in plotting
#' order. `pal_locale` maps those levels to a consistent color palette.
#' To add or modify locales, edit these objects here rather than creating
#' ad-hoc strings or palettes elsewhere. All scripts should source this file
#' to access `locale_levels` and `pal_locale`.
locale_levels <- c("City", "Suburban", "Town", "Rural", "Unknown")
pal_locale <- c(
  City     = "#0072B2",
  Suburban = "#009E73",
  Town     = "#E69F00",
  Rural    = "#D55E00",
  Unknown  = "#7F7F7F"
)

##
# mapping from raw reason keys to display labels
reason_labels <- dplyr::tibble(
  reason = c(
    "violent_injury",
    "violent_no_injury",
    "weapons_possession",
    "illicit_drug",
    "defiance_only",
    "other_reasons"
  ),
  reason_lab = c(
    "Violent (Injury)",
    "Violent (No Injury)",
    "Weapons",
    "Illicit Drug",
    "Willful Defiance",
    "Other"
  )
)

# consistent color palette for suspension reasons
pal_reason <- setNames(
  c("#d62728", "#ff7f0e", "#2ca02c", "#1f77b4", "#9467bd", "#8c564b"),
  reason_labels$reason_lab
)

# helper to append readable reason labels
add_reason_label <- function(df, reason_col = "reason") {
  reason_sym <- rlang::sym(reason_col)
  dplyr::left_join(df, reason_labels, by = setNames("reason", reason_col)) %>%
    dplyr::mutate(
      !!reason_sym := factor(!!reason_sym, levels = reason_labels$reason),
      reason_lab   = factor(reason_lab, levels = reason_labels$reason_lab)
    )
}

# build canonical 14-digit CDS keys
build_keys <- function(df) {
  df %>%
    mutate(
      county_code  = str_pad(as.character(county_code),  width = 2,  pad = "0"),
      district_code= str_pad(as.character(district_code),width = 5,  pad = "0"),
      school_code  = str_pad(as.character(school_code),  width = 7,  pad = "0"),
      cds_district = paste0(county_code, district_code),            # 7-digit district
      cds_school   = paste0(county_code, district_code, school_code) # 14-digit campus
    )
}

# strict campus-only filter (excludes special rows that mimic schools)
filter_campus_only <- function(df) {
  df %>%
    filter(
      tolower(aggregate_level) %in% c("s", "school"),
      !school_code %in% SPECIAL_SCHOOL_CODES
    )
}

# roll nonpublic (0000001) to district-level aggregates
roll_nonpublic_to_district <- function(df, value_cols, year_col = "year") {
  ysym <- rlang::sym(year_col)
  np <- df %>%
    dplyr::filter(school_code == "0000001") %>%
    dplyr::group_by(county_code, district_code, !!ysym) %>%
    dplyr::summarise(dplyr::across(dplyr::all_of(value_cols), ~ sum(.x, na.rm = TRUE)),
                     .groups = "drop") %>%
    dplyr::mutate(aggregate_level = "district", school_code = NA_character_)
  dplyr::bind_rows(
    df %>% dplyr::filter(school_code != "0000001"),
    np
  )
}

# assert uniqueness for a campus-level frame
assert_unique_campus <- function(df, year_col = "year", extra_keys = character()) {
  ysym <- rlang::sym(year_col)
  key_syms <- rlang::syms(c("cds_school", extra_keys))
  dup <- df %>%
    dplyr::count(!!!key_syms, !!ysym, name = "n") %>%
    dplyr::filter(n > 1)
  if (nrow(dup) > 0) {
    stop("Duplicate campus-year keys found. Inspect 'dup' in the calling frame.")
  }
  df
}

# assert uniqueness for a district-level frame
# (function intentionally left for future implementation)
<<<<<<< HEAD
=======
# map CRDC race codes to descriptive labels
race_label <- function(code) dplyr::recode(
  code,
  RB = "Black/African American", RW = "White",
  RH = "Hispanic/Latino", RL = "Hispanic/Latino",
  RI = "American Indian/Alaska Native", RA = "Asian",
  RF = "Filipino", RP = "Native Hawaiian/Pacific Islander",
  RT = "Two or More Races", TA = "All Students",
  .default = NA_character_
)
>>>>>>> c894c887
#############
# Map various race/ethnicity inputs to canonical labels. Accepts either
# legacy reporting-category codes (e.g., "RB") or descriptive subgroup
# names (e.g., "Black").
canon_race_label <- function(x) {
  x_clean <- stringr::str_to_lower(stringr::str_trim(x))
  dplyr::case_when(
    x_clean %in% c("ta", "total", "all students", "all_students") ~ "All Students",
    x_clean %in% c("ra", "asian") ~ "Asian",
    x_clean %in% c(
      "rb", "black", "african american", "black/african american",
      "african_american"
    ) ~ "Black/African American",
    x_clean %in% c("rf", "filipino") ~ "Filipino",
    x_clean %in% c(
      "rh", "rl", "hispanic", "latino", "hispanic/latino",
      "hispanic_latino"
    ) ~ "Hispanic/Latino",
    x_clean %in% c(
      "ri", "american indian", "alaska native",
      "american indian/alaska native", "native american"
    ) ~ "American Indian/Alaska Native",
    x_clean %in% c("rp", "pacific islander", "native hawaiian") ~ "Native Hawaiian/Pacific Islander",
    x_clean %in% c(
      "rt", "two or more", "two or more races", "multirace",
      "multiple"
    ) ~ "Two or More Races",
    x_clean %in% c("rw", "white") ~ "White",
    stringr::str_detect(x_clean, "gender|male|female") ~ "Sex",
    TRUE ~ NA_character_
  )
}
<<<<<<< HEAD
=======

# Canonical race labels referenced across analysis scripts
ALLOWED_RACES <- c(
  "All Students",
  "Black/African American",
  "White",
  "Hispanic/Latino",
  "American Indian/Alaska Native",
  "Asian",
  "Filipino",
  "Native Hawaiian/Pacific Islander",
  "Two or More Races"
)

# Backward-compatible alias used by legacy scripts
race_label <- canon_race_label
>>>>>>> c894c887
##main
###############
# construct standardized quartile labels like "Q1 (Lowest % Black)"
get_quartile_label <- function(q4, race = c("Black", "White")) {
  race <- match.arg(race)
  dplyr::case_when(
    is.na(q4) ~ "Unknown",
    q4 == 1L ~ paste0("Q1 (Lowest % ", race, ")"),
    q4 == 2L ~ "Q2",
    q4 == 3L ~ "Q3",
    q4 == 4L ~ paste0("Q4 (Highest % ", race, ")")
  )
}<|MERGE_RESOLUTION|>--- conflicted
+++ resolved
@@ -110,8 +110,8 @@
 
 # assert uniqueness for a district-level frame
 # (function intentionally left for future implementation)
-<<<<<<< HEAD
-=======
+#codex/remove-obsolete-race_label-function
+
 # map CRDC race codes to descriptive labels
 race_label <- function(code) dplyr::recode(
   code,
@@ -122,7 +122,7 @@
   RT = "Two or More Races", TA = "All Students",
   .default = NA_character_
 )
->>>>>>> c894c887
+
 #############
 # Map various race/ethnicity inputs to canonical labels. Accepts either
 # legacy reporting-category codes (e.g., "RB") or descriptive subgroup
@@ -155,8 +155,7 @@
     TRUE ~ NA_character_
   )
 }
-<<<<<<< HEAD
-=======
+#codex/remove-obsolete-race_label-function
 
 # Canonical race labels referenced across analysis scripts
 ALLOWED_RACES <- c(
@@ -173,7 +172,6 @@
 
 # Backward-compatible alias used by legacy scripts
 race_label <- canon_race_label
->>>>>>> c894c887
 ##main
 ###############
 # construct standardized quartile labels like "Q1 (Lowest % Black)"
