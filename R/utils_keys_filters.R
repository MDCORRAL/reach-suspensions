--- conflicted
+++ resolved
@@ -139,10 +139,10 @@
       "multiple"
     ) ~ "Two or More Races",
     x_clean %in% c("rw", "white") ~ "White",
-<<<<<<< HEAD
-=======
-    # Map CRDC code RD and similar strings to the canonical "Not Reported" label
->>>>>>> a70e1167
+
+
+ # Map CRDC code RD and similar strings to the canonical "Not Reported" label
+
     x_clean %in% c("rd", "not reported", "not_reported", "notreported") ~ "Not Reported",
 
     stringr::str_detect(x_clean, "gender|male|female") ~ "Sex",
