--- conflicted
+++ resolved
@@ -12,16 +12,16 @@
 })
 
 # -------- Config -------------------------------------------------------------
-<<<<<<< HEAD
+###odex/refactor-demo_data_path-to-relative-path
 # Path to the raw demographics XLSX. Use an environment variable override
 # if available, otherwise fall back to the copy stored under data-raw/.
 DEMO_DATA_PATH <- Sys.getenv("OTH_RAW_PATH")
 if (DEMO_DATA_PATH == "") {
-=======
+####
 # Path to the OTH demographic XLSX. Can be overridden by OTH_RAW_PATH env var.
 DEMO_DATA_PATH <- Sys.getenv("OTH_RAW_PATH")
 if (!nzchar(DEMO_DATA_PATH)) {
->>>>>>> c7d6c966
+##### main
   DEMO_DATA_PATH <- here("data-raw", "copy_CDE_suspensions_1718-2324_sc_oth.xlsx")
 }
 
