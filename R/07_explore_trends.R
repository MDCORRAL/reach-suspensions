--- conflicted
+++ resolved
@@ -110,13 +110,9 @@
     .groups    = "drop"
   ) %>%
   mutate(
-<<<<<<< HEAD
+#codex/replace-local-grade-and-locale-lists-gfehth
     reason_lab = factor(reason_lab, levels = names(pal_reason)),
     reason_rate = if_else(enrollment > 0, count / enrollment, NA_real_)
-=======
-    reason_rate = if_else(enrollment > 0, count / enrollment, NA_real_),
-    reason_lab  = factor(reason_lab, levels = names(pal_reason))
->>>>>>> 05578880
   )
 
 # Data for total labels in each facet
@@ -208,14 +204,9 @@
     enrollment = sum(cumulative_enrollment, na.rm = TRUE),
     .groups    = "drop"
   ) %>%
-  mutate(
-<<<<<<< HEAD
+#codex/replace-local-grade-and-locale-lists-gfehth
     reason_lab = factor(reason_lab, levels = names(pal_reason)),
     reason_rate = if_else(enrollment > 0, count / enrollment, NA_real_)
-=======
-    reason_rate = if_else(enrollment > 0, count / enrollment, NA_real_),
-    reason_lab  = factor(reason_lab, levels = names(pal_reason))
->>>>>>> 05578880
   )
 
 labels_reason_white_q <- reason_rate_by_white_quartile %>%
