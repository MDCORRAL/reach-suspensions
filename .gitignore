# large/sensitive data (don’t push)
# Project data directories
<<<<<<< HEAD
data/*
!data/**/
=======
data/
!data/
data/*
>>>>>>> 22f130b1
!data/dashboard_data.json
data-raw/
data-stage/*.parquet
*.duckdb
*.xlsx
*.csv
*.png
# Allow committing the built dashboard data assets
!dashboard/data/
!dashboard/data/dashboard_data.json
# macOS system files
.DS_Store
# R/RStudio
.Rproj.user/
.Rhistory
.RData
.RDataTmp
.Renviron

# Generated figures
outputs/
fv_outputs/<|MERGE_RESOLUTION|>--- conflicted
+++ resolved
@@ -1,13 +1,8 @@
 # large/sensitive data (don’t push)
 # Project data directories
-<<<<<<< HEAD
+
 data/*
 !data/**/
-=======
-data/
-!data/
-data/*
->>>>>>> 22f130b1
 !data/dashboard_data.json
 data-raw/
 data-stage/*.parquet
